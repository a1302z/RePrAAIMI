project: cifar-DP-complex
general:
  log_wandb: False
  parallel: False
dataset: 
  name: CIFAR10
  root: ./data
loader: 
  num_workers: 16
  prefetch_factor: 16
augmentations:
  make_complex_both:
test_augmentations:
  make_complex_both:
model:
  complex: True
  name: smoothnet
  in_channels: 3
  num_classes: 10
  conv: convws
  activation: conjmish
  normalization: gnw
  pooling: avgpool
  # scale_norm: True
optim:
  name: nadam
ema:
  use_ema: True
  decay: 0.995
hyperparams:
<<<<<<< HEAD
  epochs: 50
  batch_size: 512
  batch_size_test: 512
=======
  epochs: 100
  batch_size: 256
  batch_size_test: 256
>>>>>>> 92c064c5
  lr: 2e-3
  # momentum: 0.9
scheduler:
  type: reduceonplateau
  normalize_lr: False
  patience: 5
  min_delta: 0.01
<<<<<<< HEAD
  factor: 0.75
# earlystopping:
#   mode: maximize
#   patience: 10
#   min_delta: 0.01
DP:
  disable_dp: False
  epsilon: 7.5
=======
  factor: 0.9
earlystopping:
  mode: maximize
  patience: 100
  min_delta: 0.01
DP:
  disable_dp: False
  epsilon: 8.0
>>>>>>> 92c064c5
  max_per_sample_grad_norm: 0.5
  delta: 1e-5
  norm_acc: False<|MERGE_RESOLUTION|>--- conflicted
+++ resolved
@@ -28,15 +28,9 @@
   use_ema: True
   decay: 0.995
 hyperparams:
-<<<<<<< HEAD
   epochs: 50
   batch_size: 512
   batch_size_test: 512
-=======
-  epochs: 100
-  batch_size: 256
-  batch_size_test: 256
->>>>>>> 92c064c5
   lr: 2e-3
   # momentum: 0.9
 scheduler:
@@ -44,16 +38,6 @@
   normalize_lr: False
   patience: 5
   min_delta: 0.01
-<<<<<<< HEAD
-  factor: 0.75
-# earlystopping:
-#   mode: maximize
-#   patience: 10
-#   min_delta: 0.01
-DP:
-  disable_dp: False
-  epsilon: 7.5
-=======
   factor: 0.9
 earlystopping:
   mode: maximize
@@ -62,7 +46,6 @@
 DP:
   disable_dp: False
   epsilon: 8.0
->>>>>>> 92c064c5
   max_per_sample_grad_norm: 0.5
   delta: 1e-5
   norm_acc: False