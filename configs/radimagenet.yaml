defaults:
  - base_config
  - _self_
general:
  log_wandb: False
  parallel: False
  eval_train: True
  # save_path: radimagenet_resnet9.npz
#  make_save_str_unique: True
#  use_pretrained_model: imagenet_resnet9_convws_nw_gn_mp_sn.npz
# checkpoint:
#   logdir: radimagenet_resnet9_ckpt
#   keep_ckpts: 10
#   makedir: True
wandb:
  project: radimagenet
dataset: 
  name: radimagenet
  task: classification
  root: ./data/radiology_ai
  radimagenet:
    normalize_by_modality: True
    modality: all
    allowed_body_regions: all
    allowed_labels: all
loader: 
  num_workers: 32
<<<<<<< HEAD
  prefetch_factor: 24
=======
  prefetch_factor: 16
>>>>>>> 769b0d46
  collate_fn: numpy
  pin_memory: True
augmentations:
  normalize_jax:
      mean:
        - 0.22039941
      std:
        - 0.24865805
  random_vertical_flips:
    flip_prob: 0.5
  random_horizontal_flips:
    flip_prob: 0.5
  # gaussiannoise:
  #   std: 0.01
test_augmentations:
  normalize_jax:
      mean:
        - 0.22039941
      std:
        - 0.24865805
model:
  name: wide_resnet
  in_channels: 1
  num_classes: 165
  conv: convws_nw
  activation: mish
  normalization: bn
  pooling: maxpool
  extra_args:
    # scale_norm: True
    depth: 40
    width: 4
  #pretrained_model_changes:
  #  in_channels: 1
  #  num_classes: 165
  #  only_finetune: False
#unfreeze_schedule:
#  trigger_points: 
#    - 2
#    - 4
#    - 6
#scheduler:
#  type: manual
#  epoch_triggers:
#    - 2
#    - 4
#    - 6
#  lr_list:
#    - 1e-3
#    - 1e-4
#    - 1e-5
optim:
  name: nadam
#ema:
#  use_ema: True
#  decay: 0.995
hyperparams:
  epochs: 200
  batch_size: 16
<<<<<<< HEAD
  batch_size_test: 256
=======
  batch_size_test: 64
>>>>>>> 769b0d46
  lr: 2e-3
  # overfit: 10
  # momentum: 0.9
  grad_acc_steps: 32
metrics:
  main: 
    matthews_corrcoef:
  logging:
    classification_report:
      output_dict: True
      zero_division: 0
    accuracy_score: 
loss: 
  type: cse
  reduction: sum
  binary_loss: False
  # calculate_class_weights: True
# scheduler:
#   type: reduceonplateau
#   normalize_lr: False
#   patience: 5
#   min_delta: 0.01
#   factor: 0.9
earlystopping:
  mode: maximize
  patience: 10
  min_delta: 0.001<|MERGE_RESOLUTION|>--- conflicted
+++ resolved
@@ -25,11 +25,7 @@
     allowed_labels: all
 loader: 
   num_workers: 32
-<<<<<<< HEAD
   prefetch_factor: 24
-=======
-  prefetch_factor: 16
->>>>>>> 769b0d46
   collate_fn: numpy
   pin_memory: True
 augmentations:
@@ -89,11 +85,7 @@
 hyperparams:
   epochs: 200
   batch_size: 16
-<<<<<<< HEAD
-  batch_size_test: 256
-=======
   batch_size_test: 64
->>>>>>> 769b0d46
   lr: 2e-3
   # overfit: 10
   # momentum: 0.9
