from copy import deepcopy
from warnings import warn
from omegaconf import OmegaConf

from deepee.dataloader import UniformWORSubsampler

from dptraining.config import Config, DatasetName, LoaderCollateFn
from dptraining.datasets.cifar10 import CIFAR10Creator
from dptraining.datasets.imagenet import ImageNetCreator
from dptraining.datasets.radimagenet import RadImageNetCreator
from dptraining.datasets.fmri import FMRICreator
from dptraining.datasets.tinyimagenet import TinyImageNetCreator
from dptraining.datasets.utils import (
    collate_np_classification,
    collate_np_reconstruction,
)
from dptraining.utils.augment import Transformation


<<<<<<< HEAD
SUPPORTED_DATASETS = ("cifar10", "imagenet", "tinyimagenet", "radimagenet", "fastmri")
=======
SUPPORTED_FFT = (DatasetName.CIFAR10,)
SUPPORTED_NORMALIZATION = (DatasetName.CIFAR10, DatasetName.tinyimagenet)
>>>>>>> ac209018


<<<<<<< HEAD

def select_creator(config):
    match config["dataset"]["name"].lower():
        case "cifar10":
            creator = CIFAR10Creator
        case "tinyimagenet":
            creator = TinyImageNetCreator
        case "imagenet":
            creator = ImageNetCreator
        case "fastmri":
            creator = FMRICreator
        case "radimagenet":
            creator = RadImageNetCreator
        case other:
            raise ValueError(
                f"This shouldn't happen. "
                f"{SUPPORTED_DATASETS} includes not supported datasets. "
                f"Got {other}"
            )

    return creator


def modify_collate_fn_config(config):

    if "collate_fn" in config["loader"]:
        if (
            config["loader"]["collate_fn"] == "numpy"
            and config["dataset"]["task"] == "classification"
        ):
            config["loader"]["collate_fn"] = collate_np_classification
        elif (
            config["loader"]["collate_fn"] == "numpy"
            and config["dataset"]["task"] == "reconstruction"
        ):
            config["loader"]["collate_fn"] = collate_np_reconstruction
=======
def modify_collate_fn_config(config: dict):
    if config["collate_fn"] is not None:
        if config["collate_fn"] == LoaderCollateFn.numpy:
            config["collate_fn"] = collate_np_arrays
>>>>>>> ac209018
        else:
            raise ValueError(f"collate_fn {config.collate_fn} not supported.")


def make_dataset(config: Config):
    if config.dataset.fft and config.dataset.name not in SUPPORTED_FFT:
        raise ValueError(f"Direct FFT conversion only supported for {SUPPORTED_FFT}")
    if (
        config.dataset.normalization
        and config.dataset.name not in SUPPORTED_NORMALIZATION
    ):
        raise ValueError(
            f"Direct normalization only supported for {SUPPORTED_NORMALIZATION}"
        )

    train_tf = (
        Transformation.from_dict_list(OmegaConf.to_container(config.train_transforms))
        if config.train_transforms
        else None
    )
    test_tf = (
        Transformation.from_dict_list(OmegaConf.to_container(config.test_transforms))
        if config.test_transforms
        else None
    )
    val_tf = (
        Transformation.from_dict_list(OmegaConf.to_container(config.val_transforms))
        if config.val_transforms
        else test_tf
    )
<<<<<<< HEAD
    add_kwargs = {}
    match config["dataset"]["name"].lower():
        case "cifar10":
            add_kwargs["normalize_by_default"] = normalize
    creator = select_creator(config)
    train_ds, val_ds, test_ds = creator.make_datasets(
        config, (train_tf, val_tf, test_tf), **add_kwargs
    )
    return train_ds, val_ds, test_ds


def make_loader_from_config(config):
    dataset_name = config["dataset"]["name"].lower()
    if dataset_name not in SUPPORTED_DATASETS:
        raise ValueError(
            f"Dataset {config['dataset']['name']} not supported yet. "
            f"Currently supported datasets: {SUPPORTED_DATASETS}"
        )
    train_ds, val_ds, test_ds = make_dataset(config)
    loader_kwargs = deepcopy(config)
=======
    match config.dataset.name:
        case DatasetName.CIFAR10:
            train_ds, val_ds, test_ds = CIFAR10Creator.make_datasets(
                config,
                (train_tf, val_tf, test_tf),
                normalize_by_default=config.dataset.normalization,
            )
        case DatasetName.tinyimagenet:
            train_ds, val_ds, test_ds = TinyImageNetCreator.make_datasets(
                config, (train_tf, val_tf, test_tf)
            )
        case DatasetName.imagenet:
            train_ds, val_ds, test_ds = ImageNetCreator.make_datasets(
                config, (train_tf, val_tf, test_tf)
            )
        case _ as unsupported:
            raise ValueError(f"Unsupported dataset '{unsupported}'.")
    return train_ds, val_ds, test_ds


def make_loader_from_config(config: Config):
    train_ds, val_ds, test_ds = make_dataset(config)
    loader_kwargs = deepcopy(OmegaConf.to_container(config.loader))

    if loader_kwargs["prefetch_factor"] is None:
        del loader_kwargs["prefetch_factor"]

    if loader_kwargs["num_workers"] is None:
        del loader_kwargs["num_workers"]

>>>>>>> ac209018
    modify_collate_fn_config(loader_kwargs)
    loader_kwargs = loader_kwargs["loader"]
    if "train_loader" in loader_kwargs and "test_loader" in loader_kwargs:
        train_loader_kwargs = loader_kwargs["train_loader"]
        test_loader_kwargs = loader_kwargs["test_loader"]
        val_loader_kwargs = (
            loader_kwargs["val_loader"]
            if "val_loader" in loader_kwargs
            else deepcopy(test_loader_kwargs)
        )
    else:
        train_loader_kwargs = deepcopy(loader_kwargs)
        val_loader_kwargs = deepcopy(loader_kwargs)
        test_loader_kwargs = deepcopy(loader_kwargs)
    overfitting = config.hyperparams.overfit is not None
    if not config.DP or overfitting:
        train_loader_kwargs["batch_size"] = config.hyperparams.batch_size
        train_loader_kwargs["shuffle"] = not overfitting
        if overfitting and config.DP:
            warn("Due to overfitting argument we turn off correct sampling for DP")
    else:
        train_loader_kwargs["batch_sampler"] = UniformWORSubsampler(
            train_ds, config.hyperparams.batch_size
        )
    test_loader_kwargs["batch_size"] = config.hyperparams.batch_size_test
    val_loader_kwargs["batch_size"] = (
        config.hyperparams.batch_size_val
        if config.hyperparams.batch_size_val is not None
        else config.hyperparams.batch_size_test
    )
    test_loader_kwargs["shuffle"] = False
    val_loader_kwargs["shuffle"] = False

<<<<<<< HEAD
    creator = select_creator(config)
    train_loader, val_loader, test_loader = creator.make_dataloader(
        train_ds,
        val_ds,
        test_ds,
        train_loader_kwargs,
        val_loader_kwargs,
        test_loader_kwargs,
    )
=======
    match config.dataset.name:
        case DatasetName.CIFAR10:
            train_loader, val_loader, test_loader = CIFAR10Creator.make_dataloader(
                train_ds,
                val_ds,
                test_ds,
                train_loader_kwargs,
                val_loader_kwargs,
                test_loader_kwargs,
            )
        case DatasetName.tinyimagenet:
            train_loader, val_loader, test_loader = TinyImageNetCreator.make_dataloader(
                train_ds,
                val_ds,
                test_ds,
                train_loader_kwargs,
                val_loader_kwargs,
                test_loader_kwargs,
            )
        case DatasetName.imagenet:
            train_loader, val_loader, test_loader = ImageNetCreator.make_dataloader(
                train_ds,
                val_ds,
                test_ds,
                train_loader_kwargs,
                val_loader_kwargs,
                test_loader_kwargs,
            )
        case _ as unsupported:
            raise ValueError(
                f"This shouldn't happen. " f"Unsupported dataset {unsupported}."
            )
>>>>>>> ac209018
    return train_loader, val_loader, test_loader<|MERGE_RESOLUTION|>--- conflicted
+++ resolved
@@ -4,7 +4,7 @@
 
 from deepee.dataloader import UniformWORSubsampler
 
-from dptraining.config import Config, DatasetName, LoaderCollateFn
+from dptraining.config import Config, DatasetName, LoaderCollateFn, DatasetTask
 from dptraining.datasets.cifar10 import CIFAR10Creator
 from dptraining.datasets.imagenet import ImageNetCreator
 from dptraining.datasets.radimagenet import RadImageNetCreator
@@ -17,59 +17,44 @@
 from dptraining.utils.augment import Transformation
 
 
-<<<<<<< HEAD
-SUPPORTED_DATASETS = ("cifar10", "imagenet", "tinyimagenet", "radimagenet", "fastmri")
-=======
 SUPPORTED_FFT = (DatasetName.CIFAR10,)
 SUPPORTED_NORMALIZATION = (DatasetName.CIFAR10, DatasetName.tinyimagenet)
->>>>>>> ac209018
 
 
-<<<<<<< HEAD
-
 def select_creator(config):
-    match config["dataset"]["name"].lower():
-        case "cifar10":
+    match config.dataset.name:
+        case DatasetName.CIFAR10:
             creator = CIFAR10Creator
-        case "tinyimagenet":
+        case DatasetName.tinyimagenet:
             creator = TinyImageNetCreator
-        case "imagenet":
+        case DatasetName.imagenet:
             creator = ImageNetCreator
-        case "fastmri":
+        case DatasetName.fastmri:
             creator = FMRICreator
-        case "radimagenet":
+        case DatasetName.radimagenet:
             creator = RadImageNetCreator
-        case other:
-            raise ValueError(
-                f"This shouldn't happen. "
-                f"{SUPPORTED_DATASETS} includes not supported datasets. "
-                f"Got {other}"
-            )
-
+        case _ as unsupported:
+            raise ValueError(f"Unsupported dataset '{unsupported}'.")
     return creator
 
 
-def modify_collate_fn_config(config):
+def modify_collate_fn_config(loader_config, task):
 
-    if "collate_fn" in config["loader"]:
+    if "collate_fn" in loader_config:
         if (
-            config["loader"]["collate_fn"] == "numpy"
-            and config["dataset"]["task"] == "classification"
+            loader_config["collate_fn"] == LoaderCollateFn.numpy
+            and task == DatasetTask.classification
         ):
-            config["loader"]["collate_fn"] = collate_np_classification
+            loader_config["collate_fn"] = collate_np_classification
         elif (
-            config["loader"]["collate_fn"] == "numpy"
-            and config["dataset"]["task"] == "reconstruction"
+            loader_config["collate_fn"] == LoaderCollateFn.numpy
+            and task == DatasetTask.reconstruction
         ):
-            config["loader"]["collate_fn"] = collate_np_reconstruction
-=======
-def modify_collate_fn_config(config: dict):
-    if config["collate_fn"] is not None:
-        if config["collate_fn"] == LoaderCollateFn.numpy:
-            config["collate_fn"] = collate_np_arrays
->>>>>>> ac209018
+            loader_config["collate_fn"] = collate_np_reconstruction
         else:
-            raise ValueError(f"collate_fn {config.collate_fn} not supported.")
+            raise ValueError(
+                f"collate_fn {loader_config['collate_fn']} for {task} not supported."
+            )
 
 
 def make_dataset(config: Config):
@@ -98,11 +83,10 @@
         if config.val_transforms
         else test_tf
     )
-<<<<<<< HEAD
     add_kwargs = {}
-    match config["dataset"]["name"].lower():
-        case "cifar10":
-            add_kwargs["normalize_by_default"] = normalize
+    match config.dataset.name:
+        case DatasetName.CIFAR10:
+            add_kwargs["normalize_by_default"] = config.dataset.normalization
     creator = select_creator(config)
     train_ds, val_ds, test_ds = creator.make_datasets(
         config, (train_tf, val_tf, test_tf), **add_kwargs
@@ -111,36 +95,6 @@
 
 
 def make_loader_from_config(config):
-    dataset_name = config["dataset"]["name"].lower()
-    if dataset_name not in SUPPORTED_DATASETS:
-        raise ValueError(
-            f"Dataset {config['dataset']['name']} not supported yet. "
-            f"Currently supported datasets: {SUPPORTED_DATASETS}"
-        )
-    train_ds, val_ds, test_ds = make_dataset(config)
-    loader_kwargs = deepcopy(config)
-=======
-    match config.dataset.name:
-        case DatasetName.CIFAR10:
-            train_ds, val_ds, test_ds = CIFAR10Creator.make_datasets(
-                config,
-                (train_tf, val_tf, test_tf),
-                normalize_by_default=config.dataset.normalization,
-            )
-        case DatasetName.tinyimagenet:
-            train_ds, val_ds, test_ds = TinyImageNetCreator.make_datasets(
-                config, (train_tf, val_tf, test_tf)
-            )
-        case DatasetName.imagenet:
-            train_ds, val_ds, test_ds = ImageNetCreator.make_datasets(
-                config, (train_tf, val_tf, test_tf)
-            )
-        case _ as unsupported:
-            raise ValueError(f"Unsupported dataset '{unsupported}'.")
-    return train_ds, val_ds, test_ds
-
-
-def make_loader_from_config(config: Config):
     train_ds, val_ds, test_ds = make_dataset(config)
     loader_kwargs = deepcopy(OmegaConf.to_container(config.loader))
 
@@ -150,9 +104,7 @@
     if loader_kwargs["num_workers"] is None:
         del loader_kwargs["num_workers"]
 
->>>>>>> ac209018
-    modify_collate_fn_config(loader_kwargs)
-    loader_kwargs = loader_kwargs["loader"]
+    modify_collate_fn_config(loader_kwargs, config.dataset.task)
     if "train_loader" in loader_kwargs and "test_loader" in loader_kwargs:
         train_loader_kwargs = loader_kwargs["train_loader"]
         test_loader_kwargs = loader_kwargs["test_loader"]
@@ -184,7 +136,6 @@
     test_loader_kwargs["shuffle"] = False
     val_loader_kwargs["shuffle"] = False
 
-<<<<<<< HEAD
     creator = select_creator(config)
     train_loader, val_loader, test_loader = creator.make_dataloader(
         train_ds,
@@ -194,38 +145,4 @@
         val_loader_kwargs,
         test_loader_kwargs,
     )
-=======
-    match config.dataset.name:
-        case DatasetName.CIFAR10:
-            train_loader, val_loader, test_loader = CIFAR10Creator.make_dataloader(
-                train_ds,
-                val_ds,
-                test_ds,
-                train_loader_kwargs,
-                val_loader_kwargs,
-                test_loader_kwargs,
-            )
-        case DatasetName.tinyimagenet:
-            train_loader, val_loader, test_loader = TinyImageNetCreator.make_dataloader(
-                train_ds,
-                val_ds,
-                test_ds,
-                train_loader_kwargs,
-                val_loader_kwargs,
-                test_loader_kwargs,
-            )
-        case DatasetName.imagenet:
-            train_loader, val_loader, test_loader = ImageNetCreator.make_dataloader(
-                train_ds,
-                val_ds,
-                test_ds,
-                train_loader_kwargs,
-                val_loader_kwargs,
-                test_loader_kwargs,
-            )
-        case _ as unsupported:
-            raise ValueError(
-                f"This shouldn't happen. " f"Unsupported dataset {unsupported}."
-            )
->>>>>>> ac209018
     return train_loader, val_loader, test_loader