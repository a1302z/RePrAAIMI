--- conflicted
+++ resolved
@@ -5,21 +5,14 @@
 
 from dptraining.datasets.cifar10 import CIFAR10Creator
 from dptraining.datasets.imagenet import ImageNetCreator
-<<<<<<< HEAD
 from dptraining.datasets.radimagenet import RadImageNetCreator
-=======
 from dptraining.datasets.fmri import make_fmri_dataset
->>>>>>> 41df815d
 from dptraining.datasets.tinyimagenet import TinyImageNetCreator
 from dptraining.datasets.utils import collate_np_arrays
 from dptraining.utils.augment import Transformation
 
 
-<<<<<<< HEAD
-SUPPORTED_DATASETS = ("cifar10", "imagenet", "tinyimagenet", "radimagenet")
-=======
-SUPPORTED_DATASETS = ("cifar10", "imagenet", "tinyimagenet", "fastmri")
->>>>>>> 41df815d
+SUPPORTED_DATASETS = ("cifar10", "imagenet", "tinyimagenet", "radimagenet", "fastmri")
 
 SUPPORTED_FFT = ("cifar10",)
 SUPPORTED_NORMALIZATION = ("cifar10", "tinyimagenet")
@@ -131,7 +124,6 @@
     test_loader_kwargs["shuffle"] = False
     val_loader_kwargs["shuffle"] = False
 
-<<<<<<< HEAD
     match config["dataset"]["name"].lower():
         case "cifar10":
             train_loader, val_loader, test_loader = CIFAR10Creator.make_dataloader(
@@ -175,38 +167,4 @@
                 f"{SUPPORTED_DATASETS} includes not supported datasets."
                 f"Got {other}"
             )
-=======
-    if dataset_name == "cifar10":
-        train_loader, val_loader, test_loader = CIFAR10Creator.make_dataloader(
-            train_ds,
-            val_ds,
-            test_ds,
-            train_loader_kwargs,
-            val_loader_kwargs,
-            test_loader_kwargs,
-        )
-    elif dataset_name == "tinyimagenet":
-        train_loader, val_loader, test_loader = TinyImageNetCreator.make_dataloader(
-            train_ds,
-            val_ds,
-            test_ds,
-            train_loader_kwargs,
-            val_loader_kwargs,
-            test_loader_kwargs,
-        )
-    elif dataset_name == "imagenet":
-        train_loader, val_loader, test_loader = ImageNetCreator.make_dataloader(
-            train_ds,
-            val_ds,
-            test_ds,
-            train_loader_kwargs,
-            val_loader_kwargs,
-            test_loader_kwargs,
-        )
-    else:
-        raise ValueError(
-            f"This shouldn't happen. "
-            f"{SUPPORTED_DATASETS} includes not supported datasets."
-        )
->>>>>>> 41df815d
     return train_loader, val_loader, test_loader