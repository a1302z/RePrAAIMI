--- conflicted
+++ resolved
@@ -58,10 +58,6 @@
             creator = FMRICreator
         case DatasetName.radimagenet:
             creator = RadImageNetCreator
-<<<<<<< HEAD
-        case DatasetName.pppp:
-            creator = PPPPCreator
-=======
         case DatasetName.msd:
             creator = NiftiSegCreator
         case DatasetName.ukbb_seg:
@@ -74,7 +70,8 @@
             creator = MNISTCreator
         case DatasetName.imagefolder:
             creator = ImageFolderCreator
->>>>>>> bf528c63
+        case DatasetName.pppp:
+            creator = PPPPCreator
         case _ as unsupported:
             raise ValueError(f"Unsupported dataset '{unsupported}'.")
     return creator
