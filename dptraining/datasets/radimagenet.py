import sys
from bisect import bisect_right
from pathlib import Path
from typing import Any, Callable, Dict, List, Optional, Tuple, Union, cast

import numpy as np
from PIL import Image
from splitfolders import split_class_dir_ratio
from torch.utils.data import ConcatDataset, DataLoader, Dataset
from torchvision.datasets import DatasetFolder, ImageFolder
from torchvision.datasets.folder import IMG_EXTENSIONS, default_loader
from tqdm import tqdm

sys.path.insert(0, str(Path.cwd()))


from dptraining.datasets.base_creator import (
    DataLoaderCreator,
    mk_subdirectories,
)
from dptraining.utils.transform import NormalizeNumpyImg
from dptraining.config import DatasetTask

# from dptraining.datasets.utils import calc_mean_std

DATA_OUTPUT_TYPE = Tuple[np.array, Union[int, np.array]]  # pylint:disable=invalid-name


SUPPORTED_MODALITIES = ("mr", "ct", "us")

STATS = {
    "all": ([0.22039941], [0.24865805]),
    "ct": ([0.33009225], [0.32522697]),
    "mr": ([0.21530229], [0.22644264]),
    "us": ([0.1469403], [0.18063141]),
}


def find_classes(directory: str) -> Tuple[Dict[str, Path], Dict[str, int]]:
    """Finds the class folders in a dataset.

    See :class:`DatasetFolder` for details.
    """
    directory = directory if isinstance(directory, Path) else Path(directory)
    class_paths = [
        dirs
        for dirs in tqdm(
            directory.rglob("*"), desc="Searching data folder", leave=False
        )
        if dirs.is_dir()
        and next(dirs.iterdir()) is not None  # non empty
        and len([f for f in dirs.iterdir() if f.is_dir()]) == 0
    ]
    classes = dict(
        sorted({str(dirs.relative_to(directory)): dirs for dirs in class_paths}.items())
    )

    if not classes or len(classes) == 0:
        raise FileNotFoundError(f"Couldn't find any class folder in {directory}.")

    class_to_idx = {cls_name: i for i, cls_name in enumerate(classes)}
    return classes, class_to_idx


class ExtendedImageFolder(ImageFolder):
    def __init__(
        self,
        root: str,
        transform: Optional[Callable] = None,
        target_transform: Optional[Callable] = None,
        loader: Callable[[str], Any] = default_loader,
        is_valid_file: Optional[Callable[[str], bool]] = None,
        is_valid_class: Optional[Callable[[str], bool]] = None,
    ):
        """Extension of torchvision ImageFolder structure.
        Can handle deeper data structures.

        Args:
            root (str): Path to root folder.
            transform (Optional[Callable], optional):
                Optional callable to be applied to images. Defaults to None.
            target_transform (Optional[Callable], optional):
                Optional callable to be applied to labels. Defaults to None.
            loader (Callable[[str], Any], optional):
                Function to load data from disc. Defaults to default_loader.
            is_valid_file (Optional[Callable[[str], bool]], optional):
                Function to ensure a certain file fulfills some property.
                Defaults to None.
            is_valid_class (Optional[Callable[[str], bool]], optional):
                Function to in-/exclude classes in the dataset.
                Defaults to None.
        """
        super(DatasetFolder, self).__init__(
            root, transform=transform, target_transform=target_transform
        )
        classes, class_to_idx = self.find_classes(self.root)
        if is_valid_class is None:
            self.classes, self.class_to_idx = classes, class_to_idx
        else:
            self.classes, self.class_to_idx = {}, {}
            idx = 0
            for c_name, c_path in classes.items():
                if is_valid_class(c_path):
                    self.classes[c_name] = c_path
                    self.class_to_idx[c_name] = idx
                    idx += 1

        extensions = IMG_EXTENSIONS if is_valid_file is None else None
        samples = self.make_dataset(
            self.root,
            extensions,
            is_valid_file,
        )

        self.loader = loader
        self.extensions = extensions

        self.samples = samples
        self.targets = [s[1] for s in samples]

    def find_classes(self, directory: str) -> Tuple[List[str], Dict[str, int]]:
        return find_classes(directory)

    def make_dataset(  # pylint:disable=arguments-renamed
        self,
        directory: str,
        extensions: Optional[Tuple[str, ...]] = None,
        is_valid_file: Optional[Callable[[str], bool]] = None,
    ) -> List[Tuple[str, int]]:

        directory = Path(directory)

        both_none = extensions is None and is_valid_file is None
        both_something = extensions is not None and is_valid_file is not None
        if both_none or both_something:
            raise ValueError(
                "Both extensions and is_valid_file cannot be None or not None at the same time"
            )

        if extensions is not None:

            def is_valid_file(file: Path) -> bool:  # pylint:disable=function-redefined
                return file.is_file() and file.suffix in extensions

        is_valid_file = cast(Callable[[Path], bool], is_valid_file)

        instances = []
        available_classes = set()
        for target_class, target_dir in tqdm(
            self.classes.items(),
            total=len(self.classes),
            desc="building dataset",
            leave=False,
        ):
            class_index = self.class_to_idx[target_class]
            if not target_dir.is_dir():
                continue
            for data_file in sorted(target_dir.iterdir()):
                if is_valid_file(data_file):
                    item = data_file, class_index
                    instances.append(item)

                    if target_class not in available_classes:
                        available_classes.add(target_class)

        empty_classes = set(self.classes.keys()) - available_classes
        if empty_classes:
            msg = f"Found no valid file for the classes {', '.join(sorted(empty_classes))}. "
            if extensions is not None:
                msg += (
                    "Supported extensions are: "
                    f"{extensions if isinstance(extensions, str) else ', '.join(extensions)}"
                )
            raise FileNotFoundError(msg)

        return instances


class ConcatExtendedImageFolder(ConcatDataset):
    def __init__(self, datasets: List[ExtendedImageFolder]) -> None:
        super().__init__(datasets)
        self.classes: Dict[str, Path] = {
            f"{Path(d.root).name}/{class_name}": class_path
            for d in datasets
            for class_name, class_path in d.classes.items()
        }
        self.class_to_idx: Dict[str, int] = {}
        base_index: int = 0
        self.dataset_label_base: List[int] = []
        for dataset in self.datasets:
            for name, idx in dataset.class_to_idx.items():
                self.class_to_idx[f"{Path(dataset.root).name}/{name}"] = (
                    idx + base_index
                )
            base_index = len(self.class_to_idx)
            self.dataset_label_base.append(base_index)

    def __getitem__(self, index: int) -> DATA_OUTPUT_TYPE:
        if index < 0:
            if -index > len(self):
                raise ValueError(
                    "absolute value of index should not exceed dataset length"
                )
            index = len(self) + index
        dataset_idx = bisect_right(self.cumulative_sizes, index)
        if dataset_idx == 0:
            sample_idx = index
        else:
            sample_idx = index - self.cumulative_sizes[dataset_idx - 1]
        img, label = self.datasets[dataset_idx][sample_idx]
        label += self.dataset_label_base[dataset_idx - 1] if dataset_idx > 0 else 0
        return img, label


class RadImageNet(Dataset):

    NORMLIZATION_TRANSFORMS = {
        modality: NormalizeNumpyImg(*stats) for modality, stats in STATS.items()
    }

    def __init__(
        self,
        root_dir: Union[str, Path],
        task: DatasetTask = DatasetTask.multi_class_classification,
        transform: Optional[Callable] = None,
        target_transform: Optional[Callable] = None,
        modality: str = "all",  # pylint:disable=redefined-outer-name
        allowed_body_regions: Union[str, List[str]] = "all",
        allowed_labels: Union[str, List[str]] = "all",
        normalize_by_modality: bool = False,
    ) -> None:
        """
        Wrapper for RadImageNet dataset structure.

        Args:
            root_dir (Union[str, Path]):
                Path to directory where RadImageNet is stored
            task DatasetTask:
                If set to reconstruction returns images also as labels.
                Defaults to DatasetTask.classification,.
            transform (Optional[Callable], optional):
                Callable to be applied to images. Defaults to None.
            target_transform (Optional[Callable], optional):
                Callable to be applied to labels. Defaults to None.
            modality (str, optional):
                Whether to use all radiological modalities (CT, MR, US).
                Defaults to "all".
            allowed_body_regions (Union[str, List[str]], optional):
                Whether to restrict to certain body parts in the dataset.
                Defaults to "all".
            allowed_labels (Union[str, List[str]], optional):
                Whether to restrict to certain diagnoses. Defaults to "all".
            normalize_by_modality (bool, optional):
                Normalize images with stats of each modality for the cost of
                a slight performance loss. Defaults to False.

        Raises:
            ValueError: allowed_body_regions must be either a string or list of strings
            ValueError: allowed_labels must be either a string or list of strings

        Returns:
            None: No return value
        """
        assert modality.lower() in SUPPORTED_MODALITIES or modality.lower() in ("all",)
        super().__init__()
        self.root_dir: Path = root_dir if isinstance(root_dir, Path) else Path(root_dir)
        self.task: DatasetTask = task
        self.modality: str = modality
        self.transform = transform if transform is not None else lambda x: x
        self.target_transform = (
            target_transform if target_transform is not None else lambda x: x
        )
        self.normalize_by_modality: bool = normalize_by_modality
        is_valid_class: Optional[Callable]
        if (
            isinstance(allowed_labels, str)
            and allowed_labels == "all"
            and isinstance(allowed_body_regions, str)
            and allowed_body_regions == "all"
        ):
            is_valid_class = None
        else:
            is_valid_label: Callable
            if allowed_labels == "all":
                is_valid_label = (
                    lambda _: True  # pylint:disable=unnecessary-lambda-assignment
                )
            else:
                if isinstance(allowed_labels, str):

                    def is_valid_label(file: Path) -> bool:
                        return allowed_labels == file.name

                elif isinstance(allowed_labels, list):

                    def is_valid_label(file: Path) -> bool:
                        return file.name in allowed_labels

                else:
                    raise ValueError(
                        f"Subclass {allowed_labels} must either be str or list[str]"
                    )

            is_valid_region: Callable
            if allowed_body_regions == "all":
                is_valid_region = (
                    lambda _: True  # pylint:disable=unnecessary-lambda-assignment
                )
            else:
                if isinstance(allowed_body_regions, str):

                    def is_valid_region(file: Path) -> bool:
                        return allowed_body_regions == file.parent.name

                elif isinstance(allowed_body_regions, list):

                    def is_valid_region(file: Path) -> bool:
                        return file.parent.name in allowed_body_regions

                else:
                    raise ValueError(
                        f"Subclass {allowed_body_regions} must either be str or list[str]"
                    )

            def is_valid_class(file: Path) -> bool:
                return is_valid_label(file) and is_valid_region(file)

        def loader(path: Path):
            with open(path, "rb") as file:
                img = Image.open(file)
                img = img.convert("L")
                img = np.array(img).astype(np.float32) / 255.0
                return img[np.newaxis, ...]

        if modality == "all":
            self.dataset = ExtendedImageFolder(
                self.root_dir, is_valid_class=is_valid_class, loader=loader
            )
        else:
            self.dataset = ExtendedImageFolder(
                self.root_dir / self.modality.upper(),
                is_valid_class=is_valid_class,
                loader=loader,
            )
        self.idx_to_class = {
            idx: class_name for class_name, idx in self.dataset.class_to_idx.items()
        }

    def __len__(self) -> int:
        return len(self.dataset)

    def __getitem__(self, index: int) -> DATA_OUTPUT_TYPE:
        image, label = self.dataset[index]
        if self.normalize_by_modality:
            if self.modality == "all":
                modality = (  # pylint:disable=redefined-outer-name
                    self.idx_to_class[label].split("/")[0].lower()
                )
            else:
                modality = self.modality
            image = RadImageNet.NORMLIZATION_TRANSFORMS[modality.lower()](image)
        if self.task == DatasetTask.reconstruction:
            label = image
        return self.transform(image), self.target_transform(label)


<<<<<<< HEAD
=======
def mk_subdirectories(path: Path, subdirs: List[str]) -> List[Path]:
    new_dirs = []
    for subdir in subdirs:
        new_path: Path = path / subdir
        if not new_path.is_dir():
            new_path.mkdir()
        new_dirs.append(new_path)
    return new_dirs


>>>>>>> 66eca12c
class RadImageNetCreator(DataLoaderCreator):
    @staticmethod
    def make_datasets(
        config: dict, transforms: Tuple
    ) -> Tuple[Dataset, Dataset, Dataset]:
        task = config.dataset.task
        root_folder = Path(config.dataset.root)
        train_split, test_split = (
            config.dataset.train_val_split,
            config.dataset.test_split,
        )
        val_split = 1.0 - train_split - test_split
        assert val_split > 0, "Train and test split are combined larger than 1"
        seed = (
            config.dataset.radimagenet.datasplit_seed
            if config.dataset.radimagenet.datasplit_seed
            else config.general.seed
        )
        copy_folder = (
            config.dataset.radimagenet.split_folder
            if config.dataset.radimagenet.split_folder
            else root_folder.parent
            / (
                f"{root_folder.name}_dataset_split_{train_split}_"
                f"{val_split:.2f}_{test_split}_seed={seed}"
            )
        )
        if copy_folder.is_dir():
            train_val_test_dirs = [
                copy_folder / subdir for subdir in ["train", "val", "test"]
            ]
            assert all((subdir.is_dir() for subdir in train_val_test_dirs))
            print(
                f"Folder {copy_folder} already exists and will not be rebuilt. "
                "If changes happen which require a rebuild please delete manually."
            )
        else:
            copy_folder.mkdir()
            classes, _ = find_classes(root_folder)
            out_class_paths = []
            for _, class_path in tqdm(
                classes.items(),
                total=len(classes),
                desc="building split copy of data",
                leave=False,
            ):
                out_class_path = copy_folder
                for subfolder in class_path.relative_to(root_folder).parts:
                    out_class_path /= subfolder
                split_class_dir_ratio(
                    class_path,
                    output=out_class_path,
                    ratio=(train_split, val_split, test_split),
                    seed=seed,
                    prog_bar=None,
                    group_prefix=None,
                    move=False,
                )
                out_class_paths.append(out_class_path)
            train_val_test_dirs = mk_subdirectories(
                copy_folder, ["train", "val", "test"]
            )
            for out_class_path in tqdm(
                out_class_paths,
                total=len(out_class_paths),
                leave=False,
                desc="moving classes",
            ):
                diff = out_class_path.relative_to(copy_folder)
                for subdir in tqdm(
                    train_val_test_dirs,
                    total=len(train_val_test_dirs),
                    leave=False,
                    desc=f"moving {diff}",
                ):
                    new_dir = subdir / diff
                    new_dir.mkdir(parents=True, exist_ok=False)
                    data_dir = out_class_path / subdir.name
                    data_dir.rename(new_dir)
                diff_parts = diff.parts
                for i in tqdm(
                    range(len(diff_parts), 0, -1),
                    total=len(diff_parts),
                    desc="Delete empty dirs",
                    leave=False,
                ):
                    del_folder = copy_folder
                    for j in range(i):
                        del_folder /= diff_parts[j]
                    if (
                        len([file for file in del_folder.rglob("*") if file.is_file()])
                        == 0
                    ):
                        del_folder.rmdir()
                    else:
                        break
        (train_set, val_set, test_set) = (
            RadImageNet(
                new_root,
                transform=tf,
                task=task,
                modality=config.dataset.radimagenet.modality,
                allowed_body_regions=config.dataset.radimagenet.allowed_body_regions,
                allowed_labels=config.dataset.radimagenet.allowed_labels,
                normalize_by_modality=config.dataset.radimagenet.normalize_by_modality,
            )
            for (new_root, tf) in zip(train_val_test_dirs, transforms)
        )

        return train_set, val_set, test_set


if __name__ == "__main__":

    # from collections import Counter

    from dptraining.datasets.utils import collate_np_classification

    ds1 = ExtendedImageFolder("./data/radiology_ai/CT")
    ds2 = ExtendedImageFolder("./data/radiology_ai/MR")

    ds = ConcatExtendedImageFolder([ds1, ds2])
    print(ds.classes)
    print(ds.class_to_idx)
    all_labels = {f"CT/{k}" for k in ds1.classes.keys()}.union(
        {f"MR/{k}" for k in ds2.classes.keys()}
    )
    concat_labels = set(ds.classes.keys())
    label_idcs = set(ds.class_to_idx.values())
    assert len(all_labels - concat_labels) == 0
    assert len(concat_labels - all_labels) == 0
    assert len(set(range(len(ds1.classes) + len(ds2.classes))) - label_idcs) == 0
    assert len(label_idcs - set(range(len(ds1.classes) + len(ds2.classes)))) == 0
    # labels = [
    #     label
    #     for _, label in tqdm(
    #         ds, total=len(ds), leave=False, desc="iterate concat dataset"
    #     )
    # ]
    # print(Counter(labels))

    ds1 = RadImageNet(
        "./data/radiology_ai",
        task="classification",
        transform=None,
        normalize_by_modality=True,
    )
    _ = ds1[0]
    print(len(ds1))

    data_loader1 = DataLoader(
        ds1,
        batch_size=512,
        shuffle=False,
        collate_fn=collate_np_classification,
        num_workers=16,
        prefetch_factor=8,
    )
    # data_mean, data_std = calc_mean_std(data_loader1)
    # print(f"Total: Mean: {data_mean}\t Std: {data_std}")

    for modality in ["CT", "MR", "US"]:
        ds2 = RadImageNet(
            "./data/radiology_ai",
            task="classification",
            transform=None,
            modality=modality,
            normalize_by_modality=True,
        )
        _ = ds2[0]
        print(len(ds2))
        data_loader2 = DataLoader(
            ds2,
            batch_size=512,
            shuffle=False,
            collate_fn=collate_np_classification,
            num_workers=16,
            prefetch_factor=8,
        )
        # data_mean, data_std = calc_mean_std(data_loader2)
        # print(f"{modality}: Mean: {data_mean}\t Std: {data_std}")
    ds3 = RadImageNet(
        "./data/radiology_ai",
        task="reconstruction",
        transform=None,
        target_transform=None,
        allowed_body_regions="knee",
    )
    _ = ds3[0]
    print(len(ds3))
    ds4 = RadImageNet(
        "./data/radiology_ai",
        task="reconstruction",
        transform=None,
        target_transform=None,
        allowed_labels="normal",
    )
    _ = ds4[0]
    print(len(ds4))
    ds5 = RadImageNet(
        "./data/radiology_ai",
        task="reconstruction",
        transform=None,
        target_transform=None,
        allowed_labels="normal",
        allowed_body_regions="knee",
    )
    _ = ds5[0]
    print(len(ds5))<|MERGE_RESOLUTION|>--- conflicted
+++ resolved
@@ -221,7 +221,7 @@
     def __init__(
         self,
         root_dir: Union[str, Path],
-        task: DatasetTask = DatasetTask.multi_class_classification,
+        task: DatasetTask = DatasetTask.classification,
         transform: Optional[Callable] = None,
         target_transform: Optional[Callable] = None,
         modality: str = "all",  # pylint:disable=redefined-outer-name
@@ -364,19 +364,6 @@
         return self.transform(image), self.target_transform(label)
 
 
-<<<<<<< HEAD
-=======
-def mk_subdirectories(path: Path, subdirs: List[str]) -> List[Path]:
-    new_dirs = []
-    for subdir in subdirs:
-        new_path: Path = path / subdir
-        if not new_path.is_dir():
-            new_path.mkdir()
-        new_dirs.append(new_path)
-    return new_dirs
-
-
->>>>>>> 66eca12c
 class RadImageNetCreator(DataLoaderCreator):
     @staticmethod
     def make_datasets(
