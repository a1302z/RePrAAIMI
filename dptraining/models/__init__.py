import inspect
import warnings
from copy import deepcopy
from functools import partial
from typing import Callable

from objax import functional, nn
from omegaconf import OmegaConf

from dptraining.config import Config, ModelConfig, get_allowed_values
from dptraining.config.model import (
    Activation,
    ComplexActivation,
    ComplexConv,
    ComplexModelName,
    ComplexNormalization,
    ComplexPooling,
    Conv,
    Normalization,
    Pooling,
    RealActivation,
    RealConv,
    RealModelName,
    RealNormalization,
    RealPooling,
)
from dptraining.models import resnet_v2, wide_resnet
from dptraining.models.activations import mish
from dptraining.models.cifar10models import Cifar10ConvNet
from dptraining.models.complex.activations import (
    Cardioid,
    ComplexMish,
    ConjugateMish,
    IGaussian,
    SeparableMish,
)
from dptraining.models.complex.converter import ComplexModelConverter
from dptraining.models.complex.layers import (
    ComplexConv2D,
    ComplexLinear,
    ComplexToReal,
    ComplexWSConv2D,
    ComplexWSConv2DNoWhiten,
)
<<<<<<< HEAD
from dptraining.models.complex.pooling import ConjugatePool2D, SeparablePool2D
from dptraining.models import resnet_v2, wide_resnet
from dptraining.models.complex.converter import ComplexModelConverter
from dptraining.models.unet import Unet


SUPPORTED_MODELS = ("cifar10model", "resnet18", "resnet9", "smoothnet", "wide_resnet")
SUPPORTED_NORMALIZATION = ("bn", "gn")
SUPPORTED_CONV = ("conv", "convws", "convws_nw")
SUPPORTED_ACTIVATION = ("relu", "selu", "leakyrelu", "mish")
SUPPORTED_POOLING = ("maxpool", "avgpool")

SUPPORTED_COMPLEX_MODELS = ("resnet9", "smoothnet", "unet")
SUPPORTED_COMPLEX_CONV = ("conv", "convws", "convws_nw")
SUPPORTED_COMPLEX_NORMALIZATION = ("gnw", "bn")
SUPPORTED_COMPLEX_ACTIVATION = ("mish", "sepmish", "conjmish", "igaussian", "cardioid")
SUPPORTED_COMPLEX_POOLING = ("conjmaxpool", "sepmaxpool", "avgpool")
=======
from dptraining.models.complex.normalization import (  # pylint:disable=duplicate-code
    ComplexBatchNorm2D,
    ComplexGroupNorm2DWhitening,
)
from dptraining.models.complex.pooling import ConjugateMaxPool2D, SeparableMaxPool2D
from dptraining.models.ensemble import Ensemble
from dptraining.models.layers import ConvCentering2D, ConvWS2D
from dptraining.models.resnet9 import ResNet9
from dptraining.models.smoothnet import get_smoothnet
>>>>>>> ac209018


def get_kwargs(func: Callable, already_defined: list[str], model_config: ModelConfig):
    model_config_dict = deepcopy(OmegaConf.to_container(model_config))
    # Pull extra args into the root level of the model config container
    extra_args = model_config_dict.pop("extra_args", None)
    model_config_dict |= extra_args if extra_args else {}
    signature = inspect.getfullargspec(func)
    kwargs = {
        k: v
        for k, v in model_config_dict.items()
        if k in signature[0] and k not in already_defined
    }
    ignoring = {
        k: v
        for k, v in model_config_dict.items()
        if k not in signature[0]
        and k
        not in [
            "in_channels",
            "num_classes",
            "conv",
            "activation",
            "pooling",
            "normalization",
            "name",
        ]
    }
    print(f"Additional kwargs for {func}: {kwargs}")
    if len(ignoring) > 0:
        warnings.warn(f" -> Ignoring: {ignoring}")
    return kwargs


def make_normalization_from_config(config: Config) -> Callable:
    match config.model.normalization.value:
        case RealNormalization.bn.value:
            return nn.BatchNorm2D
        case RealNormalization.gn.value:
            return nn.GroupNorm2D
        case None:
            raise ValueError("No normalization layer specified (required)")
        case _:
            raise ValueError(
                f"Unsupported normalization layer '{config.model.normalization}'"
            )


def make_complex_normalization_from_config(config: Config) -> Callable:
    match config.model.normalization.value:
        case ComplexNormalization.bn.value:
            return ComplexBatchNorm2D
        case ComplexNormalization.gnw.value:
            return ComplexGroupNorm2DWhitening
        case None:
            raise ValueError("No normalization layer specified (required)")
        case _:
            raise ValueError(
                f"Unsupported normalization layer '{config.model.normalization}'"
            )


def make_conv_from_config(config: Config) -> Callable:
    match config.model.conv.value:
        case RealConv.conv.value:
            return nn.Conv2D
        case RealConv.convws.value:
            return ConvWS2D
        case RealConv.convws_nw.value:
            return ConvCentering2D
        case _:
            raise ValueError(f"Unsupported convolutional layer '{config.model.conv}'")


def make_complex_conv_from_config(config: Config) -> Callable:
    match config.model.conv.value:
        case ComplexConv.conv.value:
            return ComplexConv2D
        case ComplexConv.convws.value:
            return ComplexWSConv2D
        case ComplexConv.convws_nw.value:
            return ComplexWSConv2DNoWhiten
        case _:
            raise ValueError(f"Unsupported convolutional layer '{config.model.conv}'")


def make_activation_from_config(config: Config) -> Callable:
    match config.model.activation.value:
        case RealActivation.relu.value:
            return functional.relu
        case RealActivation.selu.value:
            return functional.selu
        case RealActivation.leakyrelu.value:
            return functional.leaky_relu
        case RealActivation.mish.value:
            return mish
        case None:
            raise ValueError("No activation layer specified (required)")
        case _:
            raise ValueError(
                f"Unsupported activation layer '{config.model.activation}'"
            )


def make_complex_activation_from_config(config: Config, init_layers: bool) -> Callable:
    match config.model.activation.value:
        case ComplexActivation.mish.value:
            act = ComplexMish
        case ComplexActivation.sepmish.value:
            act = SeparableMish
        case ComplexActivation.conjmish.value:
            act = ConjugateMish
        case ComplexActivation.igaussian.value:
            act = IGaussian
        case ComplexActivation.cardioid.value:
            act = Cardioid
        case None:
            raise ValueError("No activation layer specified (required)")
        case _:
            raise ValueError(
                f"Unsupported activation layer '{config.model.activation}'"
            )
    if init_layers:
        return act()
    return act


def make_pooling_from_config(config: Config) -> Callable:
    match config.model.pooling.value:
        case RealPooling.maxpool.value:
            return functional.max_pool_2d
        case RealPooling.avgpool.value:
            return functional.average_pool_2d
        case _:
            raise ValueError(f"Unsupported pooling layer '{config.model.pooling}'")


def make_complex_pooling_from_config(
    config: Config, init_layers: bool, **kwargs
) -> Callable:
<<<<<<< HEAD
    match config["model"]["pooling"]:
        case "conjmaxpool":
            layer = ConjugatePool2D
        case "sepmaxpool":
            layer = SeparablePool2D
        case "avgpool":
=======
    match config.model.pooling.value:
        case ComplexPooling.conjmaxpool.value:
            layer = ConjugateMaxPool2D
        case ComplexPooling.sepmaxpool.value:
            layer = SeparableMaxPool2D
        case ComplexPooling.avgpool.value:
>>>>>>> ac209018
            if len(kwargs) == 0:
                return functional.average_pool_2d
            return partial(functional.average_pool_2d, **kwargs)
        case _:
            raise ValueError(f"Unsupported pooling layer '{config.model.pooling}'")
    if init_layers:
        return layer(**kwargs)
    else:
        return layer


def make_model_from_config(config: Config) -> Callable:
    num_replicas = config.model.ensemble if config.model.ensemble else 1
    if num_replicas > 1:
        ensemble = [
            make_single_model_instance_from_config(config) for _ in range(num_replicas)
        ]
        return Ensemble(ensemble)
    else:
        return make_single_model_instance_from_config(config)


def make_single_model_instance_from_config(config: Config) -> Callable:
    if config.model.complex:
        if config.model.name.value in get_allowed_values(ComplexModelName):
            model = make_complex_model_from_config(config)
        if config.model.name.value in get_allowed_values(RealModelName):
            fake_config = deepcopy(config)
            fake_config.model.conv = Conv.conv
            fake_config.model.normalization = Normalization.gn
            fake_config.model.activation = Activation.relu
            fake_config.model.pooling = Pooling.avgpool
            model = make_normal_model_from_config(fake_config)
            converter = ComplexModelConverter(
                new_conv_class=make_complex_conv_from_config(config),
                new_norm_class=make_complex_normalization_from_config(config),
                new_linear_class=ComplexLinear,
                new_activation=make_complex_activation_from_config(
                    config, init_layers=False
                ),
                new_pooling=make_complex_pooling_from_config(config, init_layers=False),
            )
            return nn.Sequential([converter(model), ComplexToReal()])
        else:
            raise ValueError(f"{config.model.name} unknown")
    else:
        return make_normal_model_from_config(config)


def make_normal_model_from_config(config: Config) -> Callable:
    match config.model.name.value:
        case RealModelName.cifar10model.value:
            if config.model.activation is not None:
                warnings.warn("No choice of activations supported for cifar 10 model")
            if config.model.normalization is not None:
                warnings.warn("No choice of normalization supported for cifar 10 model")
            return Cifar10ConvNet(nclass=config.model.num_classes)
        case RealModelName.resnet18.value:
            kwargs = get_kwargs(
                resnet_v2.ResNet18,
                [
                    "in_channels",
                    "num_classes",
                    "conv_layer",
                    "normalization_fn",
                    "activation_fn",
                ],
                config.model,
            )
            return resnet_v2.ResNet18(
                config.model.in_channels,
                config.model.num_classes,
                conv_layer=make_conv_from_config(config),
                normalization_fn=make_normalization_from_config(config),
                activation_fn=make_activation_from_config(config),
                **kwargs,
            )
        case RealModelName.wide_resnet.value:
            kwargs = get_kwargs(
                wide_resnet.WideResNet,
                ["nin", "nclass", "conv_layer", "bn", "act"],
                config.model,
            )
            return wide_resnet.WideResNet(
                config.model.in_channels,
                config.model.num_classes,
                conv_layer=make_conv_from_config(config),
                bn=make_normalization_from_config(config),
                act=make_activation_from_config(config),
                **kwargs,
            )
        case RealModelName.resnet9.value:
            already_defined = (
                "in_channels",
                "num_classes",
                "conv_cls",
                "norm_cls",
                "act_func",
                "pool_func",
            )
            kwargs = get_kwargs(ResNet9, already_defined, config.model)
            return ResNet9(
                config.model.in_channels,
                config.model.num_classes,
                conv_cls=make_conv_from_config(config),
                norm_cls=make_normalization_from_config(config),
                act_func=make_activation_from_config(config),
                pool_func=partial(make_pooling_from_config(config), size=2),
                **kwargs,
            )
        case RealModelName.smoothnet.value:
            already_defined = (
                "in_channels",
                "num_classes",
                "conv_cls",
                "norm_cls",
                "act_func",
                "pool_func",
            )
            kwargs = get_kwargs(get_smoothnet, already_defined, config.model)
            return get_smoothnet(
                in_channels=config.model.in_channels,
                num_classes=config.model.num_classes,
                conv_cls=make_conv_from_config(config),
                norm_cls=make_normalization_from_config(config),
                act_func=make_activation_from_config(config),
                pool_func=partial(
                    make_pooling_from_config(config), size=3, strides=1, padding=1
                ),
                **kwargs,
            )
        case _:
            raise ValueError(f"Unsupported model '{config.model.name}'")


def make_complex_model_from_config(config: Config) -> Callable:
    match config.model.name.value:
        case ComplexModelName.resnet9.value:
            already_defined = (
                "in_channels",
                "num_classes",
                "conv_cls",
                "norm_cls",
                "act_func",
                "pool_func",
                "linear_cls",
                "out_func",
            )
            kwargs = get_kwargs(ResNet9, already_defined, config.model)
            return ResNet9(
                config.model.in_channels,
                config.model.num_classes,
                conv_cls=make_complex_conv_from_config(config),
                norm_cls=make_complex_normalization_from_config(config),
                act_func=make_complex_activation_from_config(config, init_layers=True),
                pool_func=make_complex_pooling_from_config(
                    config,
                    init_layers=True,
                    size=2,
                ),
                linear_cls=ComplexLinear,
                out_func=ComplexToReal(),
                **kwargs,
            )
        case ComplexModelName.smoothnet.value:
            already_defined = (
                "in_channels",
                "num_classes",
                "conv_cls",
                "norm_cls",
                "act_func",
                "pool_func",
                "linear_cls",
                "out_func",
            )
            kwargs = get_kwargs(get_smoothnet, already_defined, config.model)
            return get_smoothnet(
                in_channels=config.model.in_channels,
                num_classes=config.model.num_classes,
                conv_cls=make_complex_conv_from_config(config),
                norm_cls=make_complex_normalization_from_config(config),
                act_func=make_complex_activation_from_config(config, init_layers=True),
                pool_func=make_complex_pooling_from_config(
                    config,
                    init_layers=True,
                    size=3,
                    strides=1,
                    padding=1,
                ),
                linear_cls=ComplexLinear,
                out_func=ComplexToReal(),
                **kwargs,
            )
<<<<<<< HEAD
        case "unet":
            already_defined = ("in_channels",)
            kwargs = get_kwargs(Unet, already_defined, config["model"])
            if not all(
                (
                    expected in kwargs.keys()
                    for expected in (
                        "out_channels",
                        "channels",
                    )
                )
            ):
                warnings.warn(
                    "We recommend to explicitly set values for [out_channels, channels]"
                    "for a UNet architecture"
                )
            return Unet(
                in_channels=config["model"]["in_channels"],
                actv=make_complex_activation_from_config(config, init_layers=False),
                **kwargs,
            )
        case _ as fail:
            raise ValueError(
                f"Unsupported model '{fail}'. Legal options are: {SUPPORTED_COMPLEX_MODELS}"
            )


def make_model_from_config(config: dict) -> Callable:
    num_replicas = config["model"]["ensemble"] if "ensemble" in config["model"] else 1
    ensemble = []
    for _ in range(num_replicas):
        if "complex" in config["model"] and config["model"]["complex"]:
            if config["model"]["name"] in SUPPORTED_COMPLEX_MODELS:
                model = make_complex_model_from_config(config)
            elif config["model"]["name"] in SUPPORTED_MODELS:
                fake_config = deepcopy(config)
                fake_config["model"].update(
                    {
                        "conv": "conv",
                        "normalization": "gn",
                        "activation": "relu",
                        "pooling": "avgpool",
                    }
                )
                model = make_normal_model_from_config(fake_config)
                converter = ComplexModelConverter(
                    new_conv_class=make_complex_conv_from_config(config),
                    new_norm_class=make_complex_normalization_from_config(config),
                    new_linear_class=ComplexLinear,
                    new_activation=make_complex_activation_from_config(
                        config, init_layers=False
                    ),
                    new_pooling=make_complex_pooling_from_config(
                        config, init_layers=False
                    ),
                )
                model = nn.Sequential([converter(model), ComplexToReal()])
            else:
                raise ValueError(f"{config['model']['name']} unknown")
        else:
            model = make_normal_model_from_config(config)
        if "ensemble" in config["model"] and config["model"]["ensemble"] > 1:
            ensemble.append(model)
    if "ensemble" in config["model"] and config["model"]["ensemble"] > 1:
        model = Ensemble(ensemble)
    return model
=======
        case _:
            raise ValueError(f"Unsupported model '{config.model.name}'")
>>>>>>> ac209018
<|MERGE_RESOLUTION|>--- conflicted
+++ resolved
@@ -42,35 +42,16 @@
     ComplexWSConv2D,
     ComplexWSConv2DNoWhiten,
 )
-<<<<<<< HEAD
-from dptraining.models.complex.pooling import ConjugatePool2D, SeparablePool2D
-from dptraining.models import resnet_v2, wide_resnet
-from dptraining.models.complex.converter import ComplexModelConverter
-from dptraining.models.unet import Unet
-
-
-SUPPORTED_MODELS = ("cifar10model", "resnet18", "resnet9", "smoothnet", "wide_resnet")
-SUPPORTED_NORMALIZATION = ("bn", "gn")
-SUPPORTED_CONV = ("conv", "convws", "convws_nw")
-SUPPORTED_ACTIVATION = ("relu", "selu", "leakyrelu", "mish")
-SUPPORTED_POOLING = ("maxpool", "avgpool")
-
-SUPPORTED_COMPLEX_MODELS = ("resnet9", "smoothnet", "unet")
-SUPPORTED_COMPLEX_CONV = ("conv", "convws", "convws_nw")
-SUPPORTED_COMPLEX_NORMALIZATION = ("gnw", "bn")
-SUPPORTED_COMPLEX_ACTIVATION = ("mish", "sepmish", "conjmish", "igaussian", "cardioid")
-SUPPORTED_COMPLEX_POOLING = ("conjmaxpool", "sepmaxpool", "avgpool")
-=======
 from dptraining.models.complex.normalization import (  # pylint:disable=duplicate-code
     ComplexBatchNorm2D,
     ComplexGroupNorm2DWhitening,
 )
-from dptraining.models.complex.pooling import ConjugateMaxPool2D, SeparableMaxPool2D
+from dptraining.models.complex.pooling import ConjugatePool2D, SeparablePool2D
 from dptraining.models.ensemble import Ensemble
 from dptraining.models.layers import ConvCentering2D, ConvWS2D
+from dptraining.models.unet import Unet
 from dptraining.models.resnet9 import ResNet9
 from dptraining.models.smoothnet import get_smoothnet
->>>>>>> ac209018
 
 
 def get_kwargs(func: Callable, already_defined: list[str], model_config: ModelConfig):
@@ -211,21 +192,12 @@
 def make_complex_pooling_from_config(
     config: Config, init_layers: bool, **kwargs
 ) -> Callable:
-<<<<<<< HEAD
-    match config["model"]["pooling"]:
-        case "conjmaxpool":
-            layer = ConjugatePool2D
-        case "sepmaxpool":
-            layer = SeparablePool2D
-        case "avgpool":
-=======
     match config.model.pooling.value:
         case ComplexPooling.conjmaxpool.value:
-            layer = ConjugateMaxPool2D
+            layer = ConjugatePool2D
         case ComplexPooling.sepmaxpool.value:
-            layer = SeparableMaxPool2D
+            layer = SeparablePool2D
         case ComplexPooling.avgpool.value:
->>>>>>> ac209018
             if len(kwargs) == 0:
                 return functional.average_pool_2d
             return partial(functional.average_pool_2d, **kwargs)
@@ -252,7 +224,8 @@
     if config.model.complex:
         if config.model.name.value in get_allowed_values(ComplexModelName):
             model = make_complex_model_from_config(config)
-        if config.model.name.value in get_allowed_values(RealModelName):
+            return model
+        elif config.model.name.value in get_allowed_values(RealModelName):
             fake_config = deepcopy(config)
             fake_config.model.conv = Conv.conv
             fake_config.model.normalization = Normalization.gn
@@ -419,10 +392,9 @@
                 out_func=ComplexToReal(),
                 **kwargs,
             )
-<<<<<<< HEAD
-        case "unet":
+        case ComplexModelName.unet.value:
             already_defined = ("in_channels",)
-            kwargs = get_kwargs(Unet, already_defined, config["model"])
+            kwargs = get_kwargs(Unet, already_defined, config.model)
             if not all(
                 (
                     expected in kwargs.keys()
@@ -437,56 +409,9 @@
                     "for a UNet architecture"
                 )
             return Unet(
-                in_channels=config["model"]["in_channels"],
+                in_channels=config.model.in_channels,
                 actv=make_complex_activation_from_config(config, init_layers=False),
                 **kwargs,
             )
-        case _ as fail:
-            raise ValueError(
-                f"Unsupported model '{fail}'. Legal options are: {SUPPORTED_COMPLEX_MODELS}"
-            )
-
-
-def make_model_from_config(config: dict) -> Callable:
-    num_replicas = config["model"]["ensemble"] if "ensemble" in config["model"] else 1
-    ensemble = []
-    for _ in range(num_replicas):
-        if "complex" in config["model"] and config["model"]["complex"]:
-            if config["model"]["name"] in SUPPORTED_COMPLEX_MODELS:
-                model = make_complex_model_from_config(config)
-            elif config["model"]["name"] in SUPPORTED_MODELS:
-                fake_config = deepcopy(config)
-                fake_config["model"].update(
-                    {
-                        "conv": "conv",
-                        "normalization": "gn",
-                        "activation": "relu",
-                        "pooling": "avgpool",
-                    }
-                )
-                model = make_normal_model_from_config(fake_config)
-                converter = ComplexModelConverter(
-                    new_conv_class=make_complex_conv_from_config(config),
-                    new_norm_class=make_complex_normalization_from_config(config),
-                    new_linear_class=ComplexLinear,
-                    new_activation=make_complex_activation_from_config(
-                        config, init_layers=False
-                    ),
-                    new_pooling=make_complex_pooling_from_config(
-                        config, init_layers=False
-                    ),
-                )
-                model = nn.Sequential([converter(model), ComplexToReal()])
-            else:
-                raise ValueError(f"{config['model']['name']} unknown")
-        else:
-            model = make_normal_model_from_config(config)
-        if "ensemble" in config["model"] and config["model"]["ensemble"] > 1:
-            ensemble.append(model)
-    if "ensemble" in config["model"] and config["model"]["ensemble"] > 1:
-        model = Ensemble(ensemble)
-    return model
-=======
-        case _:
-            raise ValueError(f"Unsupported model '{config.model.name}'")
->>>>>>> ac209018
+        case _:
+            raise ValueError(f"Unsupported model '{config.model.name}'.")