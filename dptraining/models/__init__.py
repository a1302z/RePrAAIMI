import inspect
import warnings
from copy import deepcopy
from functools import partial
from typing import Callable, Union

from objax import functional, nn, VarCollection, BaseVar
from omegaconf import OmegaConf

from dptraining.config import Config, ModelConfig, get_allowed_values
from dptraining.config.model import (
    Activation,
    ComplexActivation,
    ComplexConv,
    ComplexModelName,
    ComplexNormalization,
    ComplexPooling,
    Conv,
    Normalization,
    Pooling,
    RealActivation,
    RealConv,
    RealModelName,
    RealNormalization,
    RealPooling,
<<<<<<< HEAD
    UpConv,
=======
    ModelName,
>>>>>>> 66eca12c
)
from dptraining.models import resnet_v2, wide_resnet
from dptraining.models.activations import mish
from dptraining.models.cifar10models import Cifar10ConvNet
from dptraining.models.complex.activations import (
    Cardioid,
    ComplexMish,
    ConjugateMish,
    IGaussian,
    SeparableMish,
)
from dptraining.models.complex.converter import ComplexModelConverter
from dptraining.models.complex.layers import (
    ComplexConv2D,
    ComplexLinear,
    ComplexToReal,
    ComplexWSConv2D,
    ComplexWSConv2DNoWhiten,
    ComplexConv2DTranspose,
    ComplexWSConv2DNoWhitenTranspose,
    ComplexWSConv2DTranspose,
)
from dptraining.models.complex.normalization import (  # pylint:disable=duplicate-code
    ComplexBatchNorm2D,
    ComplexGroupNorm2DWhitening,
)
from dptraining.models.complex.pooling import ConjugatePool2D, SeparablePool2D
from dptraining.models.ensemble import Ensemble
from dptraining.models.layers import (
    ConvCentering2D,
    ConvWS2D,
    ConvWSTranspose2D,
    ConvCenteringTranspose2D,
    Conv3D,
    ConvTranspose3D,
    ConvWS3D,
    ConvCentering3D,
    ConvWSTranspose3D,
    ConvCenteringTranspose3D,
    BatchNorm3D,
    GroupNorm3D,
    max_pool_3d,
    average_pool_3d,
)
from dptraining.models.unet import Unet
from dptraining.models.resnet9 import ResNet9
from dptraining.models.smoothnet import get_smoothnet


def get_kwargs(func: Callable, already_defined: list[str], model_config: ModelConfig):
    model_config_dict = deepcopy(OmegaConf.to_container(model_config))
    # Pull extra args into the root level of the model config container
    extra_args = model_config_dict.pop("extra_args", None)
    model_config_dict |= extra_args if extra_args else {}
    signature = inspect.getfullargspec(func)
    kwargs = {
        k: v
        for k, v in model_config_dict.items()
        if k in signature[0] and k not in already_defined
    }
    ignoring = {
        k: v
        for k, v in model_config_dict.items()
        if k not in signature[0]
        and k
        not in [  # TODO find cleaner way
            "in_channels",
            "num_classes",
            "conv",
            "activation",
            "pooling",
            "normalization",
            "name",
            "ensemble",
            "complex",
            "dim3",
            "upconv",
        ]
    }
    print(f"Additional kwargs for {func}: {kwargs}")
    if len(ignoring) > 0:
        warnings.warn(f" -> Ignoring: {ignoring}")
    return kwargs


<<<<<<< HEAD
def make_real_normalization2d_from_config(config: Config) -> Callable:
    match config.model.normalization.value:
=======
def make_normalization_from_config(config: ModelConfig) -> Callable:
    match config.normalization.value:
>>>>>>> 66eca12c
        case RealNormalization.bn.value:
            return nn.BatchNorm2D
        case RealNormalization.gn.value:
            return nn.GroupNorm2D
        case None:
            raise ValueError("No normalization layer specified (required)")
        case _:
            raise ValueError(
                f"Unsupported normalization layer '{config.normalization}'"
            )


<<<<<<< HEAD
def make_real_normalization3d_from_config(config: Config) -> Callable:
    match config.model.normalization.value:
        case RealNormalization.bn.value:
            return BatchNorm3D
        case RealNormalization.gn.value:
            return GroupNorm3D
        case None:
            raise ValueError("No normalization layer specified (required)")
        case _:
            raise ValueError(
                f"Unsupported normalization layer '{config.model.normalization}'"
            )


def make_real_normalization_from_config(config: Config) -> Callable:
    if config.model.dim3:
        return make_real_normalization3d_from_config(config)
    else:
        return make_real_normalization2d_from_config(config)


def make_complex_normalization2d_from_config(config: Config) -> Callable:
    if config.model.dim3:
        raise ValueError("Complex 3D normalization not yet supported")
    match config.model.normalization.value:
=======
def make_complex_normalization_from_config(config: ModelConfig) -> Callable:
    match config.normalization.value:
>>>>>>> 66eca12c
        case ComplexNormalization.bn.value:
            return ComplexBatchNorm2D
        case ComplexNormalization.gnw.value:
            return ComplexGroupNorm2DWhitening
        case None:
            raise ValueError("No normalization layer specified (required)")
        case _:
            raise ValueError(
                f"Unsupported normalization layer '{config.normalization}'"
            )


<<<<<<< HEAD
def make_real_conv2d_from_config(config: Config) -> Callable:
    match config.model.conv.value:
=======
def make_conv_from_config(config: ModelConfig) -> Callable:
    match config.conv.value:
>>>>>>> 66eca12c
        case RealConv.conv.value:
            return nn.Conv2D
        case RealConv.convws.value:
            return ConvWS2D
        case RealConv.convws_nw.value:
            return ConvCentering2D
        case _:
            raise ValueError(f"Unsupported convolutional layer '{config.conv}'")


<<<<<<< HEAD
def make_real_3d_conv_from_config(config: Config) -> Callable:
    match config.model.conv.value:
        case RealConv.conv.value:
            return Conv3D
        case RealConv.convws.value:
            return ConvWS3D
        case RealConv.convws_nw.value:
            return ConvCentering3D
        case other:
            raise ValueError(f"Unsupported 3D-convolutional layer '{other}'")


def make_real_conv_from_config(config: Config) -> Callable:
    if config.model.dim3:
        return make_real_3d_conv_from_config(config)
    else:
        return make_real_conv2d_from_config(config)


def make_complex_conv_from_config(config: Config) -> Callable:
    if config.model.dim3:
        raise ValueError("Complex 3D conv not yet supported")
    match config.model.conv.value:
=======
def make_complex_conv_from_config(config: ModelConfig) -> Callable:
    match config.conv.value:
>>>>>>> 66eca12c
        case ComplexConv.conv.value:
            return ComplexConv2D
        case ComplexConv.convws.value:
            return ComplexWSConv2D
        case ComplexConv.convws_nw.value:
            return ComplexWSConv2DNoWhiten
        case _:
            raise ValueError(f"Unsupported convolutional layer '{config.conv}'")


<<<<<<< HEAD
def make_real_convtranspose2d_from_config(config: Config) -> Callable:
    match config.model.upconv:
        case UpConv.conv:
            return nn.ConvTranspose2D
        case UpConv.convws:
            return ConvWSTranspose2D
        case UpConv.convws_nw:
            return ConvCenteringTranspose2D
        case other:
            raise ValueError(f"Unsupported up-convolutional layer '{other}'")


def make_real_convtranspose3d_from_config(config: Config) -> Callable:
    match config.model.conv.value:
        case UpConv.conv.value:
            return ConvTranspose3D
        case UpConv.convws.value:
            return ConvWSTranspose3D
        case UpConv.convws_nw.value:
            return ConvCenteringTranspose3D
        case other:
            raise ValueError(f"Unsupported 3D-convolutional layer '{other}'")


def make_real_convtranspose_from_config(config: Config) -> Callable:
    if config.model.dim3:
        return make_real_convtranspose3d_from_config(config)
    else:
        return make_real_convtranspose2d_from_config(config)


def make_complex_transposeconv2d_from_config(config: Config) -> Callable:
    if config.model.dim3:
        raise ValueError("Complex 3D conv transpose not yet supported")
    match config.model.upconv:
        case UpConv.conv:
            return ComplexConv2DTranspose
        case UpConv.convws:
            return ComplexWSConv2DTranspose
        case UpConv.convws_nw:
            return ComplexWSConv2DNoWhitenTranspose
        case other:
            raise ValueError(f"Unsupported up-convolutional layer '{other}'")


def make_real_activation_from_config(config: Config) -> Callable:
    match config.model.activation.value:
=======
def make_activation_from_config(config: ModelConfig) -> Callable:
    match config.activation.value:
>>>>>>> 66eca12c
        case RealActivation.relu.value:
            return functional.relu
        case RealActivation.selu.value:
            return functional.selu
        case RealActivation.leakyrelu.value:
            return functional.leaky_relu
        case RealActivation.mish.value:
            return mish
        case None:
            raise ValueError("No activation layer specified (required)")
        case _:
            raise ValueError(f"Unsupported activation layer '{config.activation}'")


def make_complex_activation_from_config(
    config: ModelConfig, init_layers: bool
) -> Callable:
    match config.activation.value:
        case ComplexActivation.mish.value:
            act = ComplexMish
        case ComplexActivation.sepmish.value:
            act = SeparableMish
        case ComplexActivation.conjmish.value:
            act = ConjugateMish
        case ComplexActivation.igaussian.value:
            act = IGaussian
        case ComplexActivation.cardioid.value:
            act = Cardioid
        case None:
            raise ValueError("No activation layer specified (required)")
        case _:
            raise ValueError(f"Unsupported activation layer '{config.activation}'")
    if init_layers:
        return act()
    return act


<<<<<<< HEAD
def make_real_pooling2d_from_config(config: Config) -> Callable:
    match config.model.pooling.value:
=======
def make_pooling_from_config(config: ModelConfig) -> Callable:
    match config.pooling.value:
>>>>>>> 66eca12c
        case RealPooling.maxpool.value:
            return functional.max_pool_2d
        case RealPooling.avgpool.value:
            return functional.average_pool_2d
        case _:
            raise ValueError(f"Unsupported pooling layer '{config.pooling}'")


def make_real_pooling3D_from_config(config: Config) -> Callable:
    match config.model.pooling.value:
        case RealPooling.maxpool.value:
            return max_pool_3d
        case RealPooling.avgpool.value:
            return average_pool_3d
        case _:
            raise ValueError(f"Unsupported pooling layer '{config.model.pooling}'")


def make_real_pooling_from_config(config: Config) -> Callable:
    if config.model.dim3:
        return make_real_pooling3D_from_config(config)
    else:
        return make_real_pooling2d_from_config(config)


def make_complex_pooling_from_config(
    config: ModelConfig, init_layers: bool, **kwargs
) -> Callable:
<<<<<<< HEAD
    if config.model.dim3:
        raise ValueError("Complex 3D pooling not yet supported")
    match config.model.pooling.value:
=======
    match config.pooling.value:
>>>>>>> 66eca12c
        case ComplexPooling.conjmaxpool.value:
            layer = ConjugatePool2D
        case ComplexPooling.sepmaxpool.value:
            layer = SeparablePool2D
        case ComplexPooling.conjavgpool.value:
            layer = partial(ConjugatePool2D, pool_func=functional.average_pool_2d)
        case ComplexPooling.sepavgpool.value:
            layer = partial(SeparablePool2D, pool_func=functional.average_pool_2d)
        case ComplexPooling.avgpool.value:
            if len(kwargs) == 0:
                return functional.average_pool_2d
            return partial(functional.average_pool_2d, **kwargs)
        case _:
            raise ValueError(f"Unsupported pooling layer '{config.pooling}'")
    if init_layers:
        return layer(**kwargs)
    else:
        return layer


def make_model_from_config(config: ModelConfig) -> Callable:
    num_replicas = config.ensemble if config.ensemble else 1
    if num_replicas > 1:
        ensemble = [
            make_single_model_instance_from_config(config) for _ in range(num_replicas)
        ]
        return Ensemble(ensemble)
    else:
        return make_single_model_instance_from_config(config)


<<<<<<< HEAD
def make_single_model_instance_from_config(config: Config) -> Callable:
    if config.model.complex:
        if config.model.dim3:
            raise ValueError("Complex 3D models not yet supported")
        if config.model.name.value in get_allowed_values(ComplexModelName):
=======
def make_single_model_instance_from_config(config: ModelConfig) -> Callable:
    if config.complex:
        if config.name.value in get_allowed_values(ComplexModelName):
>>>>>>> 66eca12c
            model = make_complex_model_from_config(config)
            return model
        elif config.name.value in get_allowed_values(RealModelName):
            fake_config = deepcopy(config)
<<<<<<< HEAD
            fake_config.model.conv = Conv.conv
            fake_config.model.normalization = Normalization.gn
            fake_config.model.activation = Activation.relu
            fake_config.model.pooling = Pooling.avgpool
            model = make_real_model_from_config(fake_config)
=======
            fake_config.conv = Conv.conv
            fake_config.normalization = Normalization.gn
            fake_config.activation = Activation.relu
            fake_config.pooling = Pooling.avgpool
            model = make_normal_model_from_config(fake_config)
>>>>>>> 66eca12c
            converter = ComplexModelConverter(
                new_conv_class=make_complex_conv_from_config(config),
                new_norm_class=make_complex_normalization2d_from_config(config),
                new_linear_class=ComplexLinear,
                new_activation=make_complex_activation_from_config(
                    config, init_layers=False
                ),
                new_pooling=make_complex_pooling_from_config(config, init_layers=False),
            )
            return nn.Sequential([converter(model), ComplexToReal()])
        else:
            raise ValueError(f"{config.name} unknown")
    else:
        return make_real_model_from_config(config)


<<<<<<< HEAD
def make_real_model_from_config(config: Config) -> Callable:
    match config.model.name.value:
=======
def make_normal_model_from_config(config: ModelConfig) -> Callable:
    match config.name.value:
>>>>>>> 66eca12c
        case RealModelName.cifar10model.value:
            if config.activation is not None:
                warnings.warn("No choice of activations supported for cifar 10 model")
            if config.normalization is not None:
                warnings.warn("No choice of normalization supported for cifar 10 model")
            return Cifar10ConvNet(nclass=config.num_classes)
        case RealModelName.resnet18.value:
            kwargs = get_kwargs(
                resnet_v2.ResNet18,
                [
                    "in_channels",
                    "num_classes",
                    "conv_layer",
                    "normalization_fn",
                    "activation_fn",
                ],
                config,
            )
            return resnet_v2.ResNet18(
<<<<<<< HEAD
                config.model.in_channels,
                config.model.num_classes,
                conv_layer=make_real_conv_from_config(config),
                normalization_fn=make_real_normalization_from_config(config),
                activation_fn=make_real_activation_from_config(config),
=======
                config.in_channels,
                config.num_classes,
                conv_layer=make_conv_from_config(config),
                normalization_fn=make_normalization_from_config(config),
                activation_fn=make_activation_from_config(config),
>>>>>>> 66eca12c
                **kwargs,
            )
        case RealModelName.wide_resnet.value:
            kwargs = get_kwargs(
                wide_resnet.WideResNet,
                ["nin", "nclass", "conv_layer", "bn", "act"],
                config,
            )
            return wide_resnet.WideResNet(
<<<<<<< HEAD
                config.model.in_channels,
                config.model.num_classes,
                conv_layer=make_real_conv_from_config(config),
                bn=make_real_normalization_from_config(config),
                act=make_real_activation_from_config(config),
=======
                config.in_channels,
                config.num_classes,
                conv_layer=make_conv_from_config(config),
                bn=make_normalization_from_config(config),
                act=make_activation_from_config(config),
>>>>>>> 66eca12c
                **kwargs,
            )
        case RealModelName.resnet9.value:
            already_defined = (
                "in_channels",
                "num_classes",
                "conv_cls",
                "norm_cls",
                "act_func",
                "pool_func",
            )
            kwargs = get_kwargs(ResNet9, already_defined, config)
            return ResNet9(
<<<<<<< HEAD
                config.model.in_channels,
                config.model.num_classes,
                conv_cls=make_real_conv_from_config(config),
                norm_cls=make_real_normalization_from_config(config),
                act_func=make_real_activation_from_config(config),
                pool_func=partial(make_real_pooling_from_config(config), size=2),
=======
                config.in_channels,
                config.num_classes,
                conv_cls=make_conv_from_config(config),
                norm_cls=make_normalization_from_config(config),
                act_func=make_activation_from_config(config),
                pool_func=partial(make_pooling_from_config(config), size=2),
>>>>>>> 66eca12c
                **kwargs,
            )
        case RealModelName.smoothnet.value:
            already_defined = (
                "in_channels",
                "num_classes",
                "conv_cls",
                "norm_cls",
                "act_func",
                "pool_func",
            )
            kwargs = get_kwargs(get_smoothnet, already_defined, config)
            return get_smoothnet(
<<<<<<< HEAD
                in_channels=config.model.in_channels,
                num_classes=config.model.num_classes,
                conv_cls=make_real_conv_from_config(config),
                norm_cls=make_real_normalization_from_config(config),
                act_func=make_real_activation_from_config(config),
=======
                in_channels=config.in_channels,
                num_classes=config.num_classes,
                conv_cls=make_conv_from_config(config),
                norm_cls=make_normalization_from_config(config),
                act_func=make_activation_from_config(config),
>>>>>>> 66eca12c
                pool_func=partial(
                    make_real_pooling_from_config(config),
                    size=3,
                    strides=1,
                    padding=1,
                ),
                **kwargs,
            )
        case RealModelName.unet.value:
            already_defined = ("in_channels", "upconv")
            kwargs = get_kwargs(Unet, already_defined, config.model)
            if not all(
                (
                    expected in kwargs.keys()
                    for expected in (
                        "out_channels",
                        "channels",
                    )
                )
            ):
                warnings.warn(
                    "We recommend to explicitly set values for [out_channels, channels]"
                    "for a UNet architecture"
                )
            return Unet(
                in_channels=config.model.in_channels,
                actv=make_real_activation_from_config(config),
                conv_layer=make_real_conv_from_config(config),
                upconv_layer=make_real_convtranspose_from_config(config),
                pool_fn=partial(
                    make_real_pooling_from_config(config), size=2, strides=2, padding=0
                ),
                norm_layer=make_real_normalization_from_config(config),
                dim_mode=3 if config.model.dim3 else 2,
                **kwargs,
            )
        case _:
            raise ValueError(f"Unsupported model '{config.name}'")


def make_complex_model_from_config(config: ModelConfig) -> Callable:
    match config.name.value:
        case ComplexModelName.resnet9.value:
            already_defined = (
                "in_channels",
                "num_classes",
                "conv_cls",
                "norm_cls",
                "act_func",
                "pool_func",
                "linear_cls",
                "out_func",
            )
            kwargs = get_kwargs(ResNet9, already_defined, config)
            return ResNet9(
                config.in_channels,
                config.num_classes,
                conv_cls=make_complex_conv_from_config(config),
                norm_cls=make_complex_normalization2d_from_config(config),
                act_func=make_complex_activation_from_config(config, init_layers=True),
                pool_func=make_complex_pooling_from_config(
                    config,
                    init_layers=True,
                    size=2,
                ),
                linear_cls=ComplexLinear,
                out_func=ComplexToReal(),
                **kwargs,
            )
        case ComplexModelName.smoothnet.value:
            already_defined = (
                "in_channels",
                "num_classes",
                "conv_cls",
                "norm_cls",
                "act_func",
                "pool_func",
                "linear_cls",
                "out_func",
            )
            kwargs = get_kwargs(get_smoothnet, already_defined, config)
            return get_smoothnet(
                in_channels=config.in_channels,
                num_classes=config.num_classes,
                conv_cls=make_complex_conv_from_config(config),
                norm_cls=make_complex_normalization2d_from_config(config),
                act_func=make_complex_activation_from_config(config, init_layers=True),
                pool_func=make_complex_pooling_from_config(
                    config,
                    init_layers=True,
                    size=3,
                    strides=1,
                    padding=1,
                ),
                linear_cls=ComplexLinear,
                out_func=ComplexToReal(),
                **kwargs,
            )
        case ComplexModelName.unet.value:
            already_defined = ("in_channels",)
            kwargs = get_kwargs(Unet, already_defined, config)
            if not all(
                (
                    expected in kwargs.keys()
                    for expected in (
                        "out_channels",
                        "channels",
                    )
                )
            ):
                warnings.warn(
                    "We recommend to explicitly set values for [out_channels, channels]"
                    "for a UNet architecture"
                )
            return Unet(
<<<<<<< HEAD
                in_channels=config.model.in_channels,
                actv=make_complex_activation_from_config(config, init_layers=True),
                conv_layer=make_complex_conv_from_config(config),
                upconv_layer=make_complex_transposeconv2d_from_config(config),
                pool_fn=make_complex_pooling_from_config(
                    config, init_layers=True, size=2, strides=2, padding=0
                ),
=======
                in_channels=config.in_channels,
                actv=make_complex_activation_from_config(config, init_layers=False),
>>>>>>> 66eca12c
                **kwargs,
            )
        case _:
            raise ValueError(f"Unsupported model '{config.name}'.")


def modify_architecture_from_pretrained_model(config: Config, model: Callable):
    model_vars: dict[str, BaseVar] = {}
    if config.model.in_channels != config.model.pretrained_model_changes.in_channels:
        if config.model.complex:
            new_layer: Callable = make_complex_conv_from_config(config.model)
        else:
            new_layer: Callable = make_conv_from_config(config.model)
        new_layer = new_layer(  # pylint:disable=not-callable
            config.model.pretrained_model_changes.in_channels,
            config.model.in_channels,
            k=1,
        )
        model_vars = {
            f"adaptchannellayer_{layer_name}": layer_param
            for layer_name, layer_param in new_layer.vars().items()
        }
        match config.model.name:
            case ModelName.resnet9:
                model.conv1 = nn.Sequential([new_layer, model.conv1])
            case ModelName.smoothnet:
                model.stage_zero = nn.Sequential([new_layer, model.stage_zero])
            case _:  # e.g. resnet18, wide_resnet
                model = nn.Sequential([new_layer, model])
    if config.model.num_classes != config.model.pretrained_model_changes.num_classes:
        if config.model.complex:
            new_layer = ComplexLinear
        else:
            new_layer = nn.Linear
        match config.model.name:
            case ModelName.resnet9:
                new_layer = new_layer(
                    model.classifier.linr.shape[0]
                    if config.model.complex
                    else model.classifier.w.shape[0],
                    config.model.pretrained_model_changes.num_classes,
                )
                model.classifier = new_layer
            case ModelName.smoothnet:
                new_layer = new_layer(
                    128, config.model.pretrained_model_changes.num_classes
                )
                model.fc3 = new_layer
            case ModelName.wide_resnet:
                new_layer = new_layer(
                    model[-1].shape[0]
                    if config.model.complex
                    else model[-1].w.shape[0],
                    config.model.pretrained_model_changes.num_classes,
                )
                model[-1] = new_layer
            case other:
                raise ValueError(
                    f"Change of number of out classes not yet supported for {other}"
                )

        for layer_name, layer_param in new_layer.vars().items():
            model_vars[f"class_fc_{layer_name}"] = layer_param
    if config.model.pretrained_model_changes.only_finetune:
        model_vars = VarCollection(**model_vars)
    else:
        model_vars = model.vars()
    return model_vars<|MERGE_RESOLUTION|>--- conflicted
+++ resolved
@@ -23,11 +23,8 @@
     RealModelName,
     RealNormalization,
     RealPooling,
-<<<<<<< HEAD
     UpConv,
-=======
     ModelName,
->>>>>>> 66eca12c
 )
 from dptraining.models import resnet_v2, wide_resnet
 from dptraining.models.activations import mish
@@ -113,13 +110,8 @@
     return kwargs
 
 
-<<<<<<< HEAD
-def make_real_normalization2d_from_config(config: Config) -> Callable:
-    match config.model.normalization.value:
-=======
-def make_normalization_from_config(config: ModelConfig) -> Callable:
+def make_real_normalization2d_from_config(config: ModelConfig) -> Callable:
     match config.normalization.value:
->>>>>>> 66eca12c
         case RealNormalization.bn.value:
             return nn.BatchNorm2D
         case RealNormalization.gn.value:
@@ -132,9 +124,8 @@
             )
 
 
-<<<<<<< HEAD
-def make_real_normalization3d_from_config(config: Config) -> Callable:
-    match config.model.normalization.value:
+def make_real_normalization3d_from_config(config: ModelConfig) -> Callable:
+    match config.normalization.value:
         case RealNormalization.bn.value:
             return BatchNorm3D
         case RealNormalization.gn.value:
@@ -143,25 +134,21 @@
             raise ValueError("No normalization layer specified (required)")
         case _:
             raise ValueError(
-                f"Unsupported normalization layer '{config.model.normalization}'"
-            )
-
-
-def make_real_normalization_from_config(config: Config) -> Callable:
-    if config.model.dim3:
+                f"Unsupported normalization layer '{config.normalization}'"
+            )
+
+
+def make_real_normalization_from_config(config: ModelConfig) -> Callable:
+    if config.dim3:
         return make_real_normalization3d_from_config(config)
     else:
         return make_real_normalization2d_from_config(config)
 
 
-def make_complex_normalization2d_from_config(config: Config) -> Callable:
-    if config.model.dim3:
+def make_complex_normalization2d_from_config(config: ModelConfig) -> Callable:
+    if config.dim3:
         raise ValueError("Complex 3D normalization not yet supported")
-    match config.model.normalization.value:
-=======
-def make_complex_normalization_from_config(config: ModelConfig) -> Callable:
     match config.normalization.value:
->>>>>>> 66eca12c
         case ComplexNormalization.bn.value:
             return ComplexBatchNorm2D
         case ComplexNormalization.gnw.value:
@@ -174,13 +161,8 @@
             )
 
 
-<<<<<<< HEAD
-def make_real_conv2d_from_config(config: Config) -> Callable:
-    match config.model.conv.value:
-=======
-def make_conv_from_config(config: ModelConfig) -> Callable:
+def make_real_conv2d_from_config(config: ModelConfig) -> Callable:
     match config.conv.value:
->>>>>>> 66eca12c
         case RealConv.conv.value:
             return nn.Conv2D
         case RealConv.convws.value:
@@ -191,9 +173,8 @@
             raise ValueError(f"Unsupported convolutional layer '{config.conv}'")
 
 
-<<<<<<< HEAD
-def make_real_3d_conv_from_config(config: Config) -> Callable:
-    match config.model.conv.value:
+def make_real_3d_conv_from_config(config: ModelConfig) -> Callable:
+    match config.conv.value:
         case RealConv.conv.value:
             return Conv3D
         case RealConv.convws.value:
@@ -204,21 +185,17 @@
             raise ValueError(f"Unsupported 3D-convolutional layer '{other}'")
 
 
-def make_real_conv_from_config(config: Config) -> Callable:
-    if config.model.dim3:
+def make_real_conv_from_config(config: ModelConfig) -> Callable:
+    if config.dim3:
         return make_real_3d_conv_from_config(config)
     else:
         return make_real_conv2d_from_config(config)
 
 
-def make_complex_conv_from_config(config: Config) -> Callable:
-    if config.model.dim3:
+def make_complex_conv_from_config(config: ModelConfig) -> Callable:
+    if config.dim3:
         raise ValueError("Complex 3D conv not yet supported")
-    match config.model.conv.value:
-=======
-def make_complex_conv_from_config(config: ModelConfig) -> Callable:
     match config.conv.value:
->>>>>>> 66eca12c
         case ComplexConv.conv.value:
             return ComplexConv2D
         case ComplexConv.convws.value:
@@ -229,9 +206,8 @@
             raise ValueError(f"Unsupported convolutional layer '{config.conv}'")
 
 
-<<<<<<< HEAD
-def make_real_convtranspose2d_from_config(config: Config) -> Callable:
-    match config.model.upconv:
+def make_real_convtranspose2d_from_config(config: ModelConfig) -> Callable:
+    match config.upconv:
         case UpConv.conv:
             return nn.ConvTranspose2D
         case UpConv.convws:
@@ -242,8 +218,8 @@
             raise ValueError(f"Unsupported up-convolutional layer '{other}'")
 
 
-def make_real_convtranspose3d_from_config(config: Config) -> Callable:
-    match config.model.conv.value:
+def make_real_convtranspose3d_from_config(config: ModelConfig) -> Callable:
+    match config.conv.value:
         case UpConv.conv.value:
             return ConvTranspose3D
         case UpConv.convws.value:
@@ -254,17 +230,17 @@
             raise ValueError(f"Unsupported 3D-convolutional layer '{other}'")
 
 
-def make_real_convtranspose_from_config(config: Config) -> Callable:
-    if config.model.dim3:
+def make_real_convtranspose_from_config(config: ModelConfig) -> Callable:
+    if config.dim3:
         return make_real_convtranspose3d_from_config(config)
     else:
         return make_real_convtranspose2d_from_config(config)
 
 
-def make_complex_transposeconv2d_from_config(config: Config) -> Callable:
-    if config.model.dim3:
+def make_complex_transposeconv2d_from_config(config: ModelConfig) -> Callable:
+    if config.dim3:
         raise ValueError("Complex 3D conv transpose not yet supported")
-    match config.model.upconv:
+    match config.upconv:
         case UpConv.conv:
             return ComplexConv2DTranspose
         case UpConv.convws:
@@ -275,12 +251,8 @@
             raise ValueError(f"Unsupported up-convolutional layer '{other}'")
 
 
-def make_real_activation_from_config(config: Config) -> Callable:
-    match config.model.activation.value:
-=======
-def make_activation_from_config(config: ModelConfig) -> Callable:
+def make_real_activation_from_config(config: ModelConfig) -> Callable:
     match config.activation.value:
->>>>>>> 66eca12c
         case RealActivation.relu.value:
             return functional.relu
         case RealActivation.selu.value:
@@ -318,13 +290,8 @@
     return act
 
 
-<<<<<<< HEAD
-def make_real_pooling2d_from_config(config: Config) -> Callable:
-    match config.model.pooling.value:
-=======
-def make_pooling_from_config(config: ModelConfig) -> Callable:
+def make_real_pooling2d_from_config(config: ModelConfig) -> Callable:
     match config.pooling.value:
->>>>>>> 66eca12c
         case RealPooling.maxpool.value:
             return functional.max_pool_2d
         case RealPooling.avgpool.value:
@@ -333,19 +300,19 @@
             raise ValueError(f"Unsupported pooling layer '{config.pooling}'")
 
 
-def make_real_pooling3D_from_config(config: Config) -> Callable:
-    match config.model.pooling.value:
+def make_real_pooling3d_from_config(config: ModelConfig) -> Callable:
+    match config.pooling.value:
         case RealPooling.maxpool.value:
             return max_pool_3d
         case RealPooling.avgpool.value:
             return average_pool_3d
         case _:
-            raise ValueError(f"Unsupported pooling layer '{config.model.pooling}'")
-
-
-def make_real_pooling_from_config(config: Config) -> Callable:
-    if config.model.dim3:
-        return make_real_pooling3D_from_config(config)
+            raise ValueError(f"Unsupported pooling layer '{config.pooling}'")
+
+
+def make_real_pooling_from_config(config: ModelConfig) -> Callable:
+    if config.dim3:
+        return make_real_pooling3d_from_config(config)
     else:
         return make_real_pooling2d_from_config(config)
 
@@ -353,13 +320,9 @@
 def make_complex_pooling_from_config(
     config: ModelConfig, init_layers: bool, **kwargs
 ) -> Callable:
-<<<<<<< HEAD
-    if config.model.dim3:
+    if config.dim3:
         raise ValueError("Complex 3D pooling not yet supported")
-    match config.model.pooling.value:
-=======
     match config.pooling.value:
->>>>>>> 66eca12c
         case ComplexPooling.conjmaxpool.value:
             layer = ConjugatePool2D
         case ComplexPooling.sepmaxpool.value:
@@ -391,34 +354,20 @@
         return make_single_model_instance_from_config(config)
 
 
-<<<<<<< HEAD
-def make_single_model_instance_from_config(config: Config) -> Callable:
-    if config.model.complex:
-        if config.model.dim3:
-            raise ValueError("Complex 3D models not yet supported")
-        if config.model.name.value in get_allowed_values(ComplexModelName):
-=======
 def make_single_model_instance_from_config(config: ModelConfig) -> Callable:
     if config.complex:
+        if config.dim3:
+            raise ValueError("Complex 3D models not yet supported")
         if config.name.value in get_allowed_values(ComplexModelName):
->>>>>>> 66eca12c
             model = make_complex_model_from_config(config)
             return model
         elif config.name.value in get_allowed_values(RealModelName):
             fake_config = deepcopy(config)
-<<<<<<< HEAD
-            fake_config.model.conv = Conv.conv
-            fake_config.model.normalization = Normalization.gn
-            fake_config.model.activation = Activation.relu
-            fake_config.model.pooling = Pooling.avgpool
-            model = make_real_model_from_config(fake_config)
-=======
             fake_config.conv = Conv.conv
             fake_config.normalization = Normalization.gn
             fake_config.activation = Activation.relu
             fake_config.pooling = Pooling.avgpool
-            model = make_normal_model_from_config(fake_config)
->>>>>>> 66eca12c
+            model = make_real_model_from_config(fake_config)
             converter = ComplexModelConverter(
                 new_conv_class=make_complex_conv_from_config(config),
                 new_norm_class=make_complex_normalization2d_from_config(config),
@@ -435,13 +384,8 @@
         return make_real_model_from_config(config)
 
 
-<<<<<<< HEAD
-def make_real_model_from_config(config: Config) -> Callable:
-    match config.model.name.value:
-=======
-def make_normal_model_from_config(config: ModelConfig) -> Callable:
+def make_real_model_from_config(config: ModelConfig) -> Callable:
     match config.name.value:
->>>>>>> 66eca12c
         case RealModelName.cifar10model.value:
             if config.activation is not None:
                 warnings.warn("No choice of activations supported for cifar 10 model")
@@ -461,19 +405,11 @@
                 config,
             )
             return resnet_v2.ResNet18(
-<<<<<<< HEAD
-                config.model.in_channels,
-                config.model.num_classes,
+                in_channels=config.in_channels,
+                num_classes=config.num_classes,
                 conv_layer=make_real_conv_from_config(config),
                 normalization_fn=make_real_normalization_from_config(config),
                 activation_fn=make_real_activation_from_config(config),
-=======
-                config.in_channels,
-                config.num_classes,
-                conv_layer=make_conv_from_config(config),
-                normalization_fn=make_normalization_from_config(config),
-                activation_fn=make_activation_from_config(config),
->>>>>>> 66eca12c
                 **kwargs,
             )
         case RealModelName.wide_resnet.value:
@@ -483,19 +419,11 @@
                 config,
             )
             return wide_resnet.WideResNet(
-<<<<<<< HEAD
-                config.model.in_channels,
-                config.model.num_classes,
+                nin=config.in_channels,
+                nclass=config.num_classes,
                 conv_layer=make_real_conv_from_config(config),
                 bn=make_real_normalization_from_config(config),
                 act=make_real_activation_from_config(config),
-=======
-                config.in_channels,
-                config.num_classes,
-                conv_layer=make_conv_from_config(config),
-                bn=make_normalization_from_config(config),
-                act=make_activation_from_config(config),
->>>>>>> 66eca12c
                 **kwargs,
             )
         case RealModelName.resnet9.value:
@@ -509,21 +437,12 @@
             )
             kwargs = get_kwargs(ResNet9, already_defined, config)
             return ResNet9(
-<<<<<<< HEAD
-                config.model.in_channels,
-                config.model.num_classes,
+                in_channels=config.in_channels,
+                num_classes=config.num_classes,
                 conv_cls=make_real_conv_from_config(config),
                 norm_cls=make_real_normalization_from_config(config),
                 act_func=make_real_activation_from_config(config),
                 pool_func=partial(make_real_pooling_from_config(config), size=2),
-=======
-                config.in_channels,
-                config.num_classes,
-                conv_cls=make_conv_from_config(config),
-                norm_cls=make_normalization_from_config(config),
-                act_func=make_activation_from_config(config),
-                pool_func=partial(make_pooling_from_config(config), size=2),
->>>>>>> 66eca12c
                 **kwargs,
             )
         case RealModelName.smoothnet.value:
@@ -537,19 +456,11 @@
             )
             kwargs = get_kwargs(get_smoothnet, already_defined, config)
             return get_smoothnet(
-<<<<<<< HEAD
-                in_channels=config.model.in_channels,
-                num_classes=config.model.num_classes,
+                in_channels=config.in_channels,
+                num_classes=config.num_classes,
                 conv_cls=make_real_conv_from_config(config),
                 norm_cls=make_real_normalization_from_config(config),
                 act_func=make_real_activation_from_config(config),
-=======
-                in_channels=config.in_channels,
-                num_classes=config.num_classes,
-                conv_cls=make_conv_from_config(config),
-                norm_cls=make_normalization_from_config(config),
-                act_func=make_activation_from_config(config),
->>>>>>> 66eca12c
                 pool_func=partial(
                     make_real_pooling_from_config(config),
                     size=3,
@@ -560,7 +471,7 @@
             )
         case RealModelName.unet.value:
             already_defined = ("in_channels", "upconv")
-            kwargs = get_kwargs(Unet, already_defined, config.model)
+            kwargs = get_kwargs(Unet, already_defined, config)
             if not all(
                 (
                     expected in kwargs.keys()
@@ -575,7 +486,7 @@
                     "for a UNet architecture"
                 )
             return Unet(
-                in_channels=config.model.in_channels,
+                in_channels=config.in_channels,
                 actv=make_real_activation_from_config(config),
                 conv_layer=make_real_conv_from_config(config),
                 upconv_layer=make_real_convtranspose_from_config(config),
@@ -583,7 +494,7 @@
                     make_real_pooling_from_config(config), size=2, strides=2, padding=0
                 ),
                 norm_layer=make_real_normalization_from_config(config),
-                dim_mode=3 if config.model.dim3 else 2,
+                dim_mode=3 if config.dim3 else 2,
                 **kwargs,
             )
         case _:
@@ -665,18 +576,13 @@
                     "for a UNet architecture"
                 )
             return Unet(
-<<<<<<< HEAD
-                in_channels=config.model.in_channels,
+                in_channels=config.in_channels,
                 actv=make_complex_activation_from_config(config, init_layers=True),
                 conv_layer=make_complex_conv_from_config(config),
                 upconv_layer=make_complex_transposeconv2d_from_config(config),
                 pool_fn=make_complex_pooling_from_config(
                     config, init_layers=True, size=2, strides=2, padding=0
                 ),
-=======
-                in_channels=config.in_channels,
-                actv=make_complex_activation_from_config(config, init_layers=False),
->>>>>>> 66eca12c
                 **kwargs,
             )
         case _:
@@ -689,7 +595,7 @@
         if config.model.complex:
             new_layer: Callable = make_complex_conv_from_config(config.model)
         else:
-            new_layer: Callable = make_conv_from_config(config.model)
+            new_layer: Callable = make_real_conv_from_config(config.model)
         new_layer = new_layer(  # pylint:disable=not-callable
             config.model.pretrained_model_changes.in_channels,
             config.model.in_channels,
