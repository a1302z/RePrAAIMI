--- conflicted
+++ resolved
@@ -14,7 +14,7 @@
 
 sys.path.insert(0, str(Path.cwd()))
 
-from dptraining.config import Config
+from dptraining.config import Config, DatasetTask
 from dptraining.privacy import ClipAndAccumulateGrads
 
 N_DEVICES = local_device_count()
@@ -228,7 +228,7 @@
 
 def calculate_metrics(task, metrics, loss_fn, correct, predicted):
     loss = loss_fn(predicted, correct).item()
-    if task == "classification":
+    if task == DatasetTask.classification:
         predicted = predicted.argmax(axis=1)
     correct, predicted = correct.squeeze(), predicted.squeeze()
     if np.iscomplexobj(correct):
@@ -252,7 +252,7 @@
     return main_metric, logging_metrics
 
 
-def test(  # pylint:disable=too-many-arguments
+def test(  # pylint:disable=too-many-arguments,too-many-branches
     config: Config,
     test_loader,
     predict_op,
@@ -266,11 +266,10 @@
 ):
     ctx_mngr = (model_vars).replicate() if parallel else contextlib.suppress()
     per_batch_metrics = (
-        config["metrics"]["per_batch_metrics"]
-        if "metrics" in config and "per_batch_metrics" in config["metrics"]
+        config.metrics.per_batch_metrics
+        if "per_batch_metrics" in config.metrics
         else False
     )
-    task = config["dataset"]["task"]
     if per_batch_metrics:
         main_metric_list, logging_metric_list = [], []
     else:
@@ -298,7 +297,7 @@
             y_pred, label = np.array(y_pred), np.array(label)
             if per_batch_metrics:
                 main_metric_batch, logging_metric_batch = calculate_metrics(
-                    task, metrics, loss_fn, label, y_pred
+                    config.dataset.task, metrics, loss_fn, label, y_pred
                 )
                 main_metric_list.append(main_metric_batch)
                 logging_metric_list.append(logging_metric_batch)
@@ -319,22 +318,12 @@
         correct = np.concatenate(correct)
         predicted = np.concatenate(scores)
         main_metric, logging_metrics = calculate_metrics(
-            task, metrics, loss_fn, correct, predicted
-        )
-
-<<<<<<< HEAD
-    if config["general"]["log_wandb"]:
-        wandb.log({dataset_split: logging_metrics})
-=======
+            config.dataset.task, metrics, loss_fn, correct, predicted
+        )
+
     if config.general.log_wandb:
-        wandb.log(
-            {
-                dataset_split: metrics.classification_report(
-                    correct, predicted, output_dict=True, zero_division=0
-                )
-            }
-        )
->>>>>>> ac209018
+        if config.general.log_wandb:
+            wandb.log({dataset_split: logging_metrics})
     else:
         print(f"{dataset_split} evaluation:")
         for name, value in logging_metrics.items():
