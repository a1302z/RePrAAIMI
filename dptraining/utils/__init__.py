<<<<<<< HEAD
from warnings import warn
from sklearn import metrics as sklearnmetrics
from skimage import metrics as skimagemetrics
from functools import partial
from typing import Union
from types import FunctionType

# import torchmetrics
from dptraining.utils.loss import (
    CSELogitsSparse,
    CombinedLoss,
    L1Loss,
    L2Regularization,
)
=======
from dptraining.config import Config, SchedulerType, LossType
from dptraining.utils.loss import CSELogitsSparse, CombinedLoss, L2Regularization
>>>>>>> ac209018
from dptraining.utils.scheduler import (
    CosineSchedule,
    ConstantSchedule,
    LinearSchedule,
    ReduceOnPlateau,
)
from dptraining.utils.earlystopping import EarlyStopping
from dptraining.utils.ema import ExponentialMovingAverage


def make_scheduler_from_config(config: Config):
    scheduler: LinearSchedule
    if config.scheduler.normalize_lr:
        config.hyperparams.lr *= config.hyperparams.batch_size
    match config.scheduler.type:
        case SchedulerType.cosine:
            scheduler = CosineSchedule(config.hyperparams.lr, config.hyperparams.epochs)
        case SchedulerType.const:
            scheduler = ConstantSchedule(
                config.hyperparams.lr, config.hyperparams.epochs
            )
        case SchedulerType.reduceonplateau:
            scheduler = ReduceOnPlateau(
                base_lr=config.hyperparams.lr,
                patience=config.scheduler.patience,
                factor=config.scheduler.factor,
                min_delta=config.scheduler.min_delta,
                cumulative_delta=config.scheduler.cumulative_delta,
                mode=config.scheduler.mode,
            )
        case _:
            raise ValueError(f"{config.scheduler.type} scheduler not supported.")
    return scheduler


<<<<<<< HEAD
SUPPORTED_LOSSES = ("cse", "l1")
SUPPORTED_REDUCTION = ("sum", "mean")


def make_loss_from_config(config):  # pylint:disable=unused-argument
    if (
        not "loss" in config
        or not "type" in config["loss"]
        or not "reduction" in config["loss"]
    ):
        raise ValueError("Loss not specified. (Needs type and reduction)")
    loss_config = config["loss"]
    assert (
        loss_config["type"] in SUPPORTED_LOSSES
    ), f"Loss {loss_config['type']} not supported. (Only {SUPPORTED_LOSSES})"
    assert (
        loss_config["reduction"] in SUPPORTED_REDUCTION
    ), f"Loss {loss_config['reduction']} not supported. (Only {SUPPORTED_REDUCTION})"
    if loss_config["type"] == "cse":
        loss_fn = CSELogitsSparse(config)
    elif loss_config["type"] == "l1":
        loss_fn = L1Loss(config)
    else:
        raise ValueError(f"Unknown loss type ({loss_config['type']})")

    if (
        "l2regularization" in config["hyperparams"]
        and config["hyperparams"]["l2regularization"] > 0
    ):
=======
def make_loss_from_config(config: Config):  # pylint:disable=unused-argument
    match config.loss.type:
        case LossType.cse:
            loss_fn = CSELogitsSparse(config)
    if config.hyperparams.l2regularization and config.hyperparams.l2regularization > 0:
>>>>>>> ac209018
        regularization = L2Regularization(config)
        loss_fn = CombinedLoss(config, [loss_fn, regularization])

    return loss_fn


def make_stopper_from_config(config: Config):
    if config.earlystopping is not None:
        return EarlyStopping(
            patience=config.earlystopping.patience,
            min_delta=config.earlystopping.min_delta,
            mode=config.earlystopping.mode,
            cumulative_delta=config.earlystopping.cumulative_delta,
        )
    return lambda _: False


def activate_fn(func, *args, **kwargs):
    assert callable(func)
    if not isinstance(func, FunctionType):
        return func(*args, **kwargs)
    if len(args) > 0 or len(kwargs) > 0:
        return partial(func, *args, **kwargs)
    return func


# def seperate_args_kwargs(args: Union[dict, list]):
#     kwargs = {k: v for a in args for k, v in a.items() if isinstance(args, dict)}
#     args = [a for a in args if isinstance(a, list)]
#     return args, kwargs


def retrieve_func_dict(func):
    return {name: getattr(func, name) for name in dir(func) if name[0] != "_"}


def make_metrics(config):
    if not "metrics" in config:
        warn("no metrics defined in config", category=UserWarning)
        return sklearnmetrics.accuracy_score, (sklearnmetrics.classification_report,)
    metric_config = config["metrics"]
    assert "main" in metric_config and isinstance(metric_config["main"], (str, dict))
    assert "logging" in metric_config and isinstance(
        metric_config["logging"], (list, dict)
    )
    all_funcs = {
        **retrieve_func_dict(sklearnmetrics),
        **retrieve_func_dict(skimagemetrics),
    }  # torchmetrics of course leads to problems -.-
    if isinstance(metric_config["main"], str):
        if metric_config["main"] == "loss":
            main_metric = ("loss", None)
        else:
            main_metric = (
                metric_config["main"],
                activate_fn(all_funcs[metric_config["main"]]),
            )
    else:
        assert len(metric_config["main"]) == 1
        fn_name = list(metric_config["main"].keys())[0]
        args = list(metric_config["main"].values())[0]
        kwargs = args if isinstance(args, dict) else {}
        args = args if isinstance(args, list) else []
        main_metric = (fn_name, activate_fn(all_funcs[fn_name], *args, **kwargs))

    logging_metrics = {}
    if isinstance(metric_config["logging"], list):
        logging_metrics.update(
            {
                func_name: activate_fn(all_funcs[func_name])
                for func_name in metric_config["logging"]
            }
        )
    else:
        for func_name, args in metric_config["logging"].items():
            # args, kwargs = seperate_args_kwargs(args) if args is not None else [], {}
            kwargs = args if isinstance(args, dict) else {}
            args = args if isinstance(args, list) else []
            logging_metrics[func_name] = activate_fn(
                all_funcs[func_name], *args, **kwargs
            )

    return main_metric, logging_metrics<|MERGE_RESOLUTION|>--- conflicted
+++ resolved
@@ -1,10 +1,10 @@
-<<<<<<< HEAD
 from warnings import warn
 from sklearn import metrics as sklearnmetrics
 from skimage import metrics as skimagemetrics
 from functools import partial
-from typing import Union
 from types import FunctionType
+
+from omegaconf import OmegaConf, DictConfig
 
 # import torchmetrics
 from dptraining.utils.loss import (
@@ -13,10 +13,7 @@
     L1Loss,
     L2Regularization,
 )
-=======
 from dptraining.config import Config, SchedulerType, LossType
-from dptraining.utils.loss import CSELogitsSparse, CombinedLoss, L2Regularization
->>>>>>> ac209018
 from dptraining.utils.scheduler import (
     CosineSchedule,
     ConstantSchedule,
@@ -52,43 +49,13 @@
     return scheduler
 
 
-<<<<<<< HEAD
-SUPPORTED_LOSSES = ("cse", "l1")
-SUPPORTED_REDUCTION = ("sum", "mean")
-
-
-def make_loss_from_config(config):  # pylint:disable=unused-argument
-    if (
-        not "loss" in config
-        or not "type" in config["loss"]
-        or not "reduction" in config["loss"]
-    ):
-        raise ValueError("Loss not specified. (Needs type and reduction)")
-    loss_config = config["loss"]
-    assert (
-        loss_config["type"] in SUPPORTED_LOSSES
-    ), f"Loss {loss_config['type']} not supported. (Only {SUPPORTED_LOSSES})"
-    assert (
-        loss_config["reduction"] in SUPPORTED_REDUCTION
-    ), f"Loss {loss_config['reduction']} not supported. (Only {SUPPORTED_REDUCTION})"
-    if loss_config["type"] == "cse":
-        loss_fn = CSELogitsSparse(config)
-    elif loss_config["type"] == "l1":
-        loss_fn = L1Loss(config)
-    else:
-        raise ValueError(f"Unknown loss type ({loss_config['type']})")
-
-    if (
-        "l2regularization" in config["hyperparams"]
-        and config["hyperparams"]["l2regularization"] > 0
-    ):
-=======
 def make_loss_from_config(config: Config):  # pylint:disable=unused-argument
     match config.loss.type:
         case LossType.cse:
             loss_fn = CSELogitsSparse(config)
+        case LossType.l1:
+            loss_fn = L1Loss(config)
     if config.hyperparams.l2regularization and config.hyperparams.l2regularization > 0:
->>>>>>> ac209018
         regularization = L2Regularization(config)
         loss_fn = CombinedLoss(config, [loss_fn, regularization])
 
@@ -126,44 +93,40 @@
 
 
 def make_metrics(config):
-    if not "metrics" in config:
+    if not config.metrics:
         warn("no metrics defined in config", category=UserWarning)
         return sklearnmetrics.accuracy_score, (sklearnmetrics.classification_report,)
-    metric_config = config["metrics"]
-    assert "main" in metric_config and isinstance(metric_config["main"], (str, dict))
-    assert "logging" in metric_config and isinstance(
-        metric_config["logging"], (list, dict)
-    )
+    assert isinstance(config.metrics.main, (str, dict, DictConfig))
+    assert isinstance(config.metrics.logging, (list, dict, DictConfig))
     all_funcs = {
         **retrieve_func_dict(sklearnmetrics),
         **retrieve_func_dict(skimagemetrics),
     }  # torchmetrics of course leads to problems -.-
-    if isinstance(metric_config["main"], str):
-        if metric_config["main"] == "loss":
+    if isinstance(config.metrics.main, str):
+        if config.metrics.main == "loss":
             main_metric = ("loss", None)
         else:
             main_metric = (
-                metric_config["main"],
-                activate_fn(all_funcs[metric_config["main"]]),
+                config.metrics.main,
+                activate_fn(all_funcs[config.metrics.main]),
             )
     else:
-        assert len(metric_config["main"]) == 1
-        fn_name = list(metric_config["main"].keys())[0]
-        args = list(metric_config["main"].values())[0]
+        main_metric_config = OmegaConf.to_container(config.metrics.main)
+        assert len(main_metric_config) == 1
+        fn_name = list(main_metric_config.keys())[0]
+        args = list(main_metric_config.values())[0]
         kwargs = args if isinstance(args, dict) else {}
         args = args if isinstance(args, list) else []
         main_metric = (fn_name, activate_fn(all_funcs[fn_name], *args, **kwargs))
 
     logging_metrics = {}
-    if isinstance(metric_config["logging"], list):
+    logging_conf = OmegaConf.to_container(config.metrics.logging)
+    if isinstance(logging_conf, list):
         logging_metrics.update(
-            {
-                func_name: activate_fn(all_funcs[func_name])
-                for func_name in metric_config["logging"]
-            }
+            {func_name: activate_fn(all_funcs[func_name]) for func_name in logging_conf}
         )
     else:
-        for func_name, args in metric_config["logging"].items():
+        for func_name, args in logging_conf.items():
             # args, kwargs = seperate_args_kwargs(args) if args is not None else [], {}
             kwargs = args if isinstance(args, dict) else {}
             args = args if isinstance(args, list) else []
