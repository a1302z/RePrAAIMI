--- conflicted
+++ resolved
@@ -31,8 +31,8 @@
     tinyimagenet = 3
     fastmri = 4
     radimagenet = 5
-<<<<<<< HEAD
     msd = 6
+    ham10000 = 7
 
 
 class MSDSubtask(Enum):
@@ -46,16 +46,12 @@
     hepaticvessel = 8
     spleen = 9
     colon = 10
-=======
-    ham10000 = 6
->>>>>>> 66eca12c
 
 
 class DatasetTask(Enum):
-    binary_classification = 1
-    multi_class_classification = 2
-    reconstruction = 3
-    segmentation = 4
+    classification = 1
+    reconstruction = 2
+    segmentation = 3
 
 
 class Normalization(Enum):
@@ -98,22 +94,22 @@
 
 
 @dataclass
-<<<<<<< HEAD
 class MSDConfig:
-    subtask: Optional[MSDSubtask] = None
+    subtask: Optional[MSDSubtask] = MISSING
     slice_thickness: Optional[float] = None
     n_slices: Optional[int] = None
     cache: bool = False
-    normalization_type: Normalization = Normalization.gaussian
+    normalization_type: Normalization = MISSING
     data_stats: Optional[DataStats] = None
     ct_window: Optional[CTWindow] = None
     test_split: float = MISSING
     resolution: Optional[int] = None
     datasplit_seed: Optional[int] = 0
-=======
+
+
+@dataclass
 class HAM10000:
     merge_labels: bool = True  # only for HAM10000
->>>>>>> 66eca12c
 
 
 @dataclass
@@ -129,11 +125,8 @@
     test_split: float = 0.1
     radimagenet: Optional[RadimagenetConfig] = None
     fmri: Optional[FmriConfig] = None
-<<<<<<< HEAD
     msd: Optional[MSDConfig] = None
-=======
     ham: Optional[HAM10000] = None
->>>>>>> 66eca12c
 
 
 class LoaderCollateFn(Enum):
@@ -164,11 +157,7 @@
 class LossType(Enum):
     cse = 1
     l1 = 2
-<<<<<<< HEAD
     dice = 3
-=======
-    binary = 3
->>>>>>> 66eca12c
 
 
 class LossReduction(Enum):
@@ -177,15 +166,10 @@
 
 
 @dataclass
-class DiceLossConfig:
-    binary: bool = MISSING
-
-
-@dataclass
 class LossConfig:
     type: LossType = MISSING
     reduction: LossReduction = MISSING
-    dice_loss_args: Optional[DiceLossConfig] = None
+    binary_loss: bool = MISSING
 
 
 @dataclass
