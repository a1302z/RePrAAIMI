from enum import Enum
from dataclasses import dataclass, field
from typing import Any, Optional
from psutil import cpu_count

from omegaconf import MISSING

from dptraining.config.model.model import ModelConfig

# We have to use Enums here as Literals are not supported by OmegaConf yet
# (see https://github.com/omry/omegaconf/issues/422).

# pylint:disable=invalid-name


@dataclass
class GeneralConfig:
    log_wandb: bool = False
    parallel: bool = True
    cpu: bool = False
    seed: int = 0
    use_pretrained_model: Optional[str] = None
    save_path: Optional[str] = None
    eval_train: bool = MISSING
    make_save_str_unique: Optional[str] = None


class DatasetName(Enum):
    CIFAR10 = 1
    imagenet = 2
    tinyimagenet = 3
    fastmri = 4
    radimagenet = 5


class DatasetTask(Enum):
    classification = 1
    reconstruction = 2
    segmentation = 3


@dataclass
class FmriConfig:
    mask_type: str = "random"
    center_fractions: tuple[float] = (0.08,)
    accelerations: tuple[float] = (4,)
    challenge: str = "knee"
    resolution: int = 320
    new_data_root: Optional[str] = None


@dataclass
class RadimagenetConfig:
    datasplit_seed: Optional[int] = 0
    modality: str = "all"
    normalize_by_modality: bool = False
    allowed_body_regions: str = "all"
    allowed_labels: str = "all"
    split_folder: Optional[str] = None


@dataclass
class DatasetConfig:
    name: DatasetName = MISSING
    root: str = MISSING
    version: Optional[int] = None
    train_val_split: float = MISSING
    normalization: bool = False
    download: Optional[bool] = False
    fft: bool = False
<<<<<<< HEAD
    merge_labels: bool = True  # only for HAM10000
=======
    task: DatasetTask = MISSING
    test_split: float = 0.1
    radimagenet: Optional[RadimagenetConfig] = None
    fmri: Optional[FmriConfig] = None
>>>>>>> 67ddeee4


class LoaderCollateFn(Enum):
    numpy = 1


@dataclass
class LoaderConfig:
    num_workers: Optional[int] = cpu_count()
    prefetch_factor: Optional[int] = None
    collate_fn: LoaderCollateFn = LoaderCollateFn.numpy
    pin_memory: bool = MISSING


class OptimName(Enum):
    sgd = 1
    momentum = 2
    adam = 3
    nadam = 4


@dataclass
class OptimConfig:
    name: OptimName = OptimName.nadam
    args: dict[str, Any] = field(default_factory=dict)


class LossType(Enum):
    cse = 1
    l1 = 2


class LossReduction(Enum):
    sum = 1
    mean = 2


@dataclass
class LossConfig:
    type: LossType = MISSING
    reduction: LossReduction = MISSING


@dataclass
class EmaConfig:
    use_ema: bool = False
    decay: float = MISSING
    update_every: int = 1


@dataclass
class HyperparamsConfig:
    epochs: Optional[int] = None
    batch_size: int = MISSING
    batch_size_test: int = MISSING
    batch_size_val: Optional[int] = None
    lr: float = MISSING
    l2regularization: Optional[float] = None
    overfit: Optional[int] = None


class SchedulerType(Enum):
    cosine = 1
    const = 2
    reduceonplateau = 3


@dataclass
class SchedulerConfig:
    type: SchedulerType = MISSING
    normalize_lr: bool = MISSING
    mode: str = "maximize"
    cumulative_delta: bool = True
    min_delta: float = MISSING
    patience: int = MISSING
    factor: float = MISSING


@dataclass
class EarlyStoppingConfig:
    mode: str = "maximize"
    cumulative_delta: bool = True
    min_delta: float = MISSING
    patience: int = MISSING


@dataclass
class DPConfig:
    epsilon: float = MISSING
    max_per_sample_grad_norm: float = MISSING
    delta: float = MISSING
    sigma: Optional[float] = None
    norm_acc: bool = MISSING
    grad_acc_steps: int = 1
    rsqrt_noise_adapt: bool = False
    glrt_assumption: bool = False


@dataclass
class Config:
    project: str = MISSING
    general: GeneralConfig = GeneralConfig()
    dataset: DatasetConfig = DatasetConfig()
    checkpoint: dict[str, Any] = field(default_factory=dict)
    train_transforms: dict[str, Any] = field(default_factory=dict)
    test_transforms: dict[str, Any] = field(default_factory=dict)
    val_transforms: dict[str, Any] = field(default_factory=dict)
    loader: LoaderConfig = LoaderConfig()
    augmentations: dict[str, Any] = field(default_factory=dict)
    test_augmentations: dict[str, Any] = field(default_factory=dict)
    label_augmentations: dict[str, Any] = field(default_factory=dict)
    test_label_augmentations: dict[str, Any] = field(default_factory=dict)
    model: ModelConfig = ModelConfig()
    optim: OptimConfig = OptimConfig()
    loss: LossConfig = LossConfig()
    ema: EmaConfig = EmaConfig()
    hyperparams: HyperparamsConfig = HyperparamsConfig()
    earlystopping: Optional[EarlyStoppingConfig] = None
    scheduler: SchedulerConfig = SchedulerConfig()
    metrics: dict[str, Any] = field(default_factory=dict)
    DP: Optional[DPConfig] = None<|MERGE_RESOLUTION|>--- conflicted
+++ resolved
@@ -31,6 +31,7 @@
     tinyimagenet = 3
     fastmri = 4
     radimagenet = 5
+    ham10000 = 6
 
 
 class DatasetTask(Enum):
@@ -57,6 +58,11 @@
     allowed_body_regions: str = "all"
     allowed_labels: str = "all"
     split_folder: Optional[str] = None
+
+
+@dataclass
+class HAM10000:
+    merge_labels: bool = True  # only for HAM10000
 
 
 @dataclass
@@ -68,14 +74,11 @@
     normalization: bool = False
     download: Optional[bool] = False
     fft: bool = False
-<<<<<<< HEAD
-    merge_labels: bool = True  # only for HAM10000
-=======
     task: DatasetTask = MISSING
     test_split: float = 0.1
     radimagenet: Optional[RadimagenetConfig] = None
     fmri: Optional[FmriConfig] = None
->>>>>>> 67ddeee4
+    ham: Optional[HAM10000] = None
 
 
 class LoaderCollateFn(Enum):
