--- conflicted
+++ resolved
@@ -50,14 +50,12 @@
     tinyimagenet = 3
     fastmri = 4
     radimagenet = 5
-<<<<<<< HEAD
-    pppp = 6
-=======
     msd = 6
     ukbb_seg = 7
     ham10000 = 8
     mnist = 9
     imagefolder = 10
+    pppp = 11
 
 
 class MSDSubtask(Enum):
@@ -71,7 +69,6 @@
     hepaticvessel = 8
     spleen = 9
     colon = 10
->>>>>>> bf528c63
 
 
 class DatasetTask(Enum):
