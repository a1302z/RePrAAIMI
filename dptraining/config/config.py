from enum import Enum
from dataclasses import dataclass, field
from typing import Any, Optional
from psutil import cpu_count

from omegaconf import MISSING

from dptraining.config.model.model import ModelConfig

# We have to use Enums here as Literals are not supported by OmegaConf yet
# (see https://github.com/omry/omegaconf/issues/422).

# pylint:disable=invalid-name


@dataclass
class GeneralConfig:
    log_wandb: bool = False
    parallel: bool = True
    cpu: bool = False
    seed: int = 0
    use_pretrained_model: Optional[str] = None
    save_path: Optional[str] = None
    eval_train: bool = MISSING
    make_save_str_unique: Optional[str] = None


class DatasetName(Enum):
    CIFAR10 = 1
    imagenet = 2
    tinyimagenet = 3
    fastmri = 4
    radimagenet = 5
    msd = 6


class MSDSubtask(Enum):
    braintumour = 1
    heart = 2
    liver = 3
    hippocampus = 4
    prostate = 5
    lung = 6
    pancreas = 7
    hepaticvessel = 8
    spleen = 9
    colon = 10


class DatasetTask(Enum):
    classification = 1
    reconstruction = 2
    segmentation = 3


class Normalization(Enum):
    raw = 0
    zeroone = 1
    gaussian = 2
    consecutive = 3


@dataclass
class DataStats:
    mean: float = MISSING
    std: float = MISSING


@dataclass
class CTWindow:
    low: int = MISSING
    high: int = MISSING


@dataclass
class FmriConfig:
    mask_type: str = "random"
    center_fractions: tuple[float] = (0.08,)
    accelerations: tuple[float] = (4,)
    challenge: str = "knee"
    resolution: int = 320
    new_data_root: Optional[str] = None


@dataclass
class RadimagenetConfig:
    datasplit_seed: Optional[int] = 0
    modality: str = "all"
    normalize_by_modality: bool = False
    allowed_body_regions: str = "all"
    allowed_labels: str = "all"
    split_folder: Optional[str] = None


@dataclass
class DatasetConfig:
    name: DatasetName = MISSING
    root: str = MISSING
    version: Optional[int] = None
    train_val_split: float = MISSING
    normalization: bool = False
    download: Optional[bool] = False
    fft: bool = False
    task: DatasetTask = MISSING
<<<<<<< HEAD
    datasplit_seed: Optional[int] = 0  # only for radimagenet
    modality: str = "all"  # only for radimagenet
    normalize_by_modality: bool = False  # only for radimagenet
    test_split: float = MISSING  # only for radimagenet and msd
    allowed_body_regions: str = "all"  # only for radimagenet
    allowed_labels: str = "all"  # only for radimagenet
    split_folder: Optional[str] = None  # only for radimagenet
    mask_type: str = "random"  # only for fmri
    center_fractions: tuple[float] = (0.08,)  # only for fmri
    accelerations: tuple[float] = (4,)  # only for fmri
    challenge: str = "knee"  # only for fmri
    resolution: Optional[int] = None  # only for fmri and msd so far
    new_data_root: Optional[str] = None  # only for fmri so far
    subtask: Optional[MSDSubtask] = None  # only for msd so far
    slice_thickness: Optional[float] = None  # only for msd
    n_slices: Optional[int] = None
    cache: bool = False  # only for MSD
    normalization_type: Normalization = Normalization.gaussian
    data_stats: Optional[DataStats] = None
    ct_window: Optional[CTWindow] = None
=======
    test_split: float = 0.1
    radimagenet: Optional[RadimagenetConfig] = None
    fmri: Optional[FmriConfig] = None
>>>>>>> e7344507


class LoaderCollateFn(Enum):
    numpy = 1


@dataclass
class LoaderConfig:
    num_workers: Optional[int] = cpu_count()
    prefetch_factor: Optional[int] = None
    collate_fn: LoaderCollateFn = LoaderCollateFn.numpy
    pin_memory: bool = MISSING


class OptimName(Enum):
    sgd = 1
    momentum = 2
    adam = 3
    nadam = 4


@dataclass
class OptimConfig:
    name: OptimName = OptimName.nadam
    args: dict[str, Any] = field(default_factory=dict)


class LossType(Enum):
    cse = 1
    l1 = 2
    dice = 3


class LossReduction(Enum):
    sum = 1
    mean = 2


@dataclass
class DiceLossConfig:
    binary: bool = MISSING


@dataclass
class LossConfig:
    type: LossType = MISSING
    reduction: LossReduction = MISSING
    dice_loss_args: Optional[DiceLossConfig] = None


@dataclass
class EmaConfig:
    use_ema: bool = False
    decay: float = MISSING
    update_every: int = 1


@dataclass
class HyperparamsConfig:
    epochs: Optional[int] = None
    batch_size: int = MISSING
    batch_size_test: int = MISSING
    batch_size_val: Optional[int] = None
    lr: float = MISSING
    l2regularization: Optional[float] = None
    overfit: Optional[int] = None


class SchedulerType(Enum):
    cosine = 1
    const = 2
    reduceonplateau = 3


@dataclass
class SchedulerConfig:
    type: SchedulerType = MISSING
    normalize_lr: bool = MISSING
    mode: str = "maximize"
    cumulative_delta: bool = True
    min_delta: float = MISSING
    patience: int = MISSING
    factor: float = MISSING


@dataclass
class EarlyStoppingConfig:
    mode: str = "maximize"
    cumulative_delta: bool = True
    min_delta: float = MISSING
    patience: int = MISSING


@dataclass
class DPConfig:
    epsilon: float = MISSING
    max_per_sample_grad_norm: float = MISSING
    delta: float = MISSING
    sigma: Optional[float] = None
    norm_acc: bool = MISSING
    grad_acc_steps: int = 1
    rsqrt_noise_adapt: bool = False
    glrt_assumption: bool = False


@dataclass
class Config:
    project: str = MISSING
    general: GeneralConfig = GeneralConfig()
    dataset: DatasetConfig = DatasetConfig()
    checkpoint: dict[str, Any] = field(default_factory=dict)
    train_transforms: dict[str, Any] = field(default_factory=dict)
    test_transforms: dict[str, Any] = field(default_factory=dict)
    val_transforms: dict[str, Any] = field(default_factory=dict)
    loader: LoaderConfig = LoaderConfig()
    augmentations: dict[str, Any] = field(default_factory=dict)
    test_augmentations: dict[str, Any] = field(default_factory=dict)
    label_augmentations: dict[str, Any] = field(default_factory=dict)
    test_label_augmentations: dict[str, Any] = field(default_factory=dict)
    model: ModelConfig = ModelConfig()
    optim: OptimConfig = OptimConfig()
    loss: LossConfig = LossConfig()
    ema: EmaConfig = EmaConfig()
    hyperparams: HyperparamsConfig = HyperparamsConfig()
    earlystopping: Optional[EarlyStoppingConfig] = None
    scheduler: SchedulerConfig = SchedulerConfig()
    metrics: dict[str, Any] = field(default_factory=dict)
    DP: Optional[DPConfig] = None<|MERGE_RESOLUTION|>--- conflicted
+++ resolved
@@ -93,6 +93,20 @@
 
 
 @dataclass
+class MSDConfig:
+    subtask: Optional[MSDSubtask] = None
+    slice_thickness: Optional[float] = None
+    n_slices: Optional[int] = None
+    cache: bool = False
+    normalization_type: Normalization = Normalization.gaussian
+    data_stats: Optional[DataStats] = None
+    ct_window: Optional[CTWindow] = None
+    test_split: float = MISSING
+    resolution: Optional[int] = None
+    datasplit_seed: Optional[int] = 0
+
+
+@dataclass
 class DatasetConfig:
     name: DatasetName = MISSING
     root: str = MISSING
@@ -102,32 +116,10 @@
     download: Optional[bool] = False
     fft: bool = False
     task: DatasetTask = MISSING
-<<<<<<< HEAD
-    datasplit_seed: Optional[int] = 0  # only for radimagenet
-    modality: str = "all"  # only for radimagenet
-    normalize_by_modality: bool = False  # only for radimagenet
-    test_split: float = MISSING  # only for radimagenet and msd
-    allowed_body_regions: str = "all"  # only for radimagenet
-    allowed_labels: str = "all"  # only for radimagenet
-    split_folder: Optional[str] = None  # only for radimagenet
-    mask_type: str = "random"  # only for fmri
-    center_fractions: tuple[float] = (0.08,)  # only for fmri
-    accelerations: tuple[float] = (4,)  # only for fmri
-    challenge: str = "knee"  # only for fmri
-    resolution: Optional[int] = None  # only for fmri and msd so far
-    new_data_root: Optional[str] = None  # only for fmri so far
-    subtask: Optional[MSDSubtask] = None  # only for msd so far
-    slice_thickness: Optional[float] = None  # only for msd
-    n_slices: Optional[int] = None
-    cache: bool = False  # only for MSD
-    normalization_type: Normalization = Normalization.gaussian
-    data_stats: Optional[DataStats] = None
-    ct_window: Optional[CTWindow] = None
-=======
     test_split: float = 0.1
     radimagenet: Optional[RadimagenetConfig] = None
     fmri: Optional[FmriConfig] = None
->>>>>>> e7344507
+    msd: Optional[MSDConfig] = None
 
 
 class LoaderCollateFn(Enum):
