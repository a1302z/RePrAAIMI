import os
import sys
from pathlib import Path
from typing import Callable, Iterable, Optional
from functools import partial

import hydra
import numpy as np
import wandb
from omegaconf import OmegaConf
from tqdm import tqdm
from datetime import datetime

sys.path.insert(0, str(Path.cwd()))

os.environ["XLA_PYTHON_CLIENT_PREALLOCATE"] = "false"
# os.environ["CUDA_VISIBLE_DEVICES"] = ""
# os.environ["XLA_FLAGS"] = "--xla_force_host_platform_device_count=8"

from dptraining.config import Config, DatasetTask
from dptraining.config.config_store import load_config_store

# pylint:disable=import-outside-toplevel

load_config_store()


@hydra.main(version_base=None, config_path=Path.cwd() / "configs")
def main(
    config: Config,
):  # pylint:disable=too-many-locals,too-many-branches,too-many-statements

    if config.general.cpu:
        os.environ["CUDA_VISIBLE_DEVICES"] = ""

    # This is absolutely disgusting but necessary to disable gpu training
    import objax
    from jax import device_count
    from torch.random import manual_seed as torch_manual_seed

    from dptraining.datasets import make_loader_from_config
    from dptraining.models import (
        make_model_from_config,
        modify_architecture_from_pretrained_model,
    )
    from dptraining.optim import make_optim_from_config
    from dptraining.privacy import EpsCalculator
    from dptraining.utils import (
        ExponentialMovingAverage,
        make_loss_from_config,
        make_scheduler_from_config,
        make_stopper_from_config,
        make_metrics,
    )
    from dptraining.utils.augment import Transformation
    from dptraining.utils.training_utils import (
        create_loss_gradient,
        create_train_op,
        test,
        train,
    )
    from dptraining.utils.gradual_unfreezing import make_unfreezing_schedule

    np.random.seed(config.general.seed)
    objax.random.DEFAULT_GENERATOR.seed(config.general.seed)
    torch_manual_seed(config.general.seed)

    if config.general.parallel:
        n_devices = device_count()
        assert (
            config.hyperparams.batch_size > n_devices
        ), "Batch size must be larger than number of devices"
        if config.hyperparams.batch_size % n_devices != 0:
            config.hyperparams.batch_size -= config.hyperparams.batch_size % n_devices
    if config.general.log_wandb:
        config_dict = OmegaConf.to_container(config)
        run = wandb.init(
            project=config_dict["project"],
            config=config_dict,
            settings=wandb.Settings(start_method="thread"),
            reinit=True,
        )
    train_loader, val_loader, test_loader = make_loader_from_config(config)
    if config.hyperparams.overfit is not None:
        val_loader = train_loader
        test_loader = train_loader
    if config.general.use_pretrained_model is not None:
        print(f"Loading model from {config.general.use_pretrained_model}")
        model = make_model_from_config(config.model)
        objax.io.load_var_collection(config.general.use_pretrained_model, model.vars())
        if config.model.pretrained_model_changes is not None:
            model_vars = modify_architecture_from_pretrained_model(config, model)
        else:  # assuming pretrained model is exactly like current model
            model_vars = model.vars()
    else:
        model: Callable = make_model_from_config(config.model)
        model_vars = model.vars()

    if config.unfreeze_schedule is not None:
        unfreeze_schedule = make_unfreezing_schedule(
            config.model.name, config.unfreeze_schedule.trigger_points, model_vars
        )
        model_vars = unfreeze_schedule(0)
    else:
        unfreeze_schedule = (
            lambda _: model_vars  # pylint:disable=unnecessary-lambda-assignment
        )

    identifying_model_str = ""
    if config.general.make_save_str_unique:
        if config.general.log_wandb:
            identifying_model_str += (
                f"_{wandb.run.name}_{datetime.now().strftime('%Y-%m-%d_%H-%M-%S')}"
            )
        else:
            identifying_model_str += f"_{datetime.now().strftime('%Y-%m-%d_%H-%M-%S')}"

    if config.checkpoint:
        config.checkpoint.logdir += identifying_model_str
        checkpoint = objax.io.Checkpoint(**OmegaConf.to_container(config.checkpoint))
    else:
        checkpoint = None

    if config.dataset.task == DatasetTask.multi_class_classification:
        predict_lambda = lambda x: objax.functional.softmax(  # pylint:disable=unnecessary-lambda-assignment
            model(x, training=False)
        )
<<<<<<< HEAD
    opt = make_optim_from_config(config, model_vars)

    match config.dataset.task:
        case DatasetTask.classification:
            if (
                config.model.num_classes == 1
            ):  # TODO: when merging dont forget to include pretrain classes case
                predict_lambda = lambda x: objax.functional.sigmoid(  # pylint:disable=unnecessary-lambda-assignment
                    model(x, training=False)
                )
            else:
                predict_lambda = lambda x: objax.functional.softmax(  # pylint:disable=unnecessary-lambda-assignment
                    model(x, training=False)
                )
        case DatasetTask.segmentation:
            if (
                config.loss.dice_loss_args.binary
            ):  # assuming dice loss is used for segmentation
                predict_lambda = lambda x: objax.functional.sigmoid(  # pylint:disable=unnecessary-lambda-assignment
                    model(x, training=False)
                )
            else:
                predict_lambda = lambda x: objax.functional.softmax(  # pylint:disable=unnecessary-lambda-assignment
                    model(x, training=False)
                )
        case _:
            predict_lambda = partial(model, training=False)
=======
    elif config.dataset.task == DatasetTask.binary_classification:
        predict_lambda = lambda x: objax.functional.sigmoid(  # pylint:disable=unnecessary-lambda-assignment
            model(x, training=False)
        )
    else:
        predict_lambda = (
            lambda x: model(  # pylint:disable=unnecessary-lambda-assignment
                x, training=False
            )
        )
>>>>>>> 66eca12c

    predict_op_parallel = objax.Parallel(
        predict_lambda, model.vars(), reduce=np.concatenate
    )
    predict_op_jit = objax.Jit(
        predict_lambda, model.vars()  # pylint:disable=not-callable
    )

    if not config.DP:
        sampling_rate, delta, sigma, final_epsilon, total_noise = 0, 0, 0, 0, 0
        batch_expansion_factor, grad_acc = 1, 1
        effective_batch_size = config.hyperparams.batch_size
    else:
        delta = config.DP.delta
        eps_calc = EpsCalculator(config, train_loader)
        eps_calc.fill_config()
        sigma = config.DP.sigma
        grad_acc = config.DP.grad_acc_steps

        total_noise, adapted_sigma = eps_calc.adapt_sigma()

        effective_batch_size = EpsCalculator.calc_effective_batch_size(config)
        batch_expansion_factor = EpsCalculator.get_grad_acc(config)
        sampling_rate: float = effective_batch_size / len(train_loader.dataset)
        final_epsilon = objax.privacy.dpsgd.analyze_dp(
            q=sampling_rate,
            noise_multiplier=sigma,
            steps=(len(train_loader) // batch_expansion_factor)
            * config.hyperparams.epochs,
            delta=delta,
        )

        print(
            f"This training will lead to a final epsilon of {final_epsilon:.2f}"
            f" for {config.hyperparams.epochs} epochs"
            f" at a noise multiplier of {sigma:5f} and a delta of {delta}"
        )
        if config.DP.glrt_assumption:
            print(f"Effective sigma due to glrt assumption is {adapted_sigma}")
        max_batches = (
            config.hyperparams.overfit
            if config.hyperparams.overfit is not None
            else len(train_loader)
        )
        if max_batches % grad_acc != 0:
            reduced_max_batches = max_batches - (max_batches % grad_acc)
            assert reduced_max_batches > 0, (
                f"The number of batches ({max_batches}) cannot be smaller "
                f"than the number of gradient accumulation steps ({grad_acc})"
            )
            print(
                f"The number of batches per epoch will be reduced to "
                f"{reduced_max_batches} as it's the highest number of "
                f"batches ({max_batches}) which is evenly divisble by "
                f"the number of gradient accumulation steps ({grad_acc})"
            )

    metric_fns = make_metrics(config)

    augmenter = Transformation.from_dict_list(
        OmegaConf.to_container(config.augmentations)
    )
    n_augmentations = augmenter.get_n_augmentations()
    augment_op = augmenter.create_vectorized_transform()
    if n_augmentations > 1:
        print(f"Augmentation multiplicity of {n_augmentations}")
    if config.label_augmentations:
        label_augmenter = Transformation.from_dict_list(
            OmegaConf.to_container(config.label_augmentations)
        )
        label_augment_op = label_augmenter.create_vectorized_transform()
    else:
        label_augment_op = lambda _: _  # pylint:disable=unnecessary-lambda-assignment
    # augment_op = augment_op.create_vectorized_transform()
    if config.test_augmentations:
        test_augmenter = Transformation.from_dict_list(
            OmegaConf.to_container(config.test_augmentations)
        )
        test_aug = test_augmenter.create_vectorized_transform()
    else:
        test_aug = lambda x: x  # pylint:disable=unnecessary-lambda-assignment
    if config.test_label_augmentations:
        test_label_augmenter = Transformation.from_dict_list(
            OmegaConf.to_container(config.test_label_augmentations)
        )
        test_label_aug = test_label_augmenter.create_vectorized_transform()
    else:
        test_label_aug = lambda _: _  # pylint:disable=unnecessary-lambda-assignment
    scheduler = make_scheduler_from_config(config)
    stopper = make_stopper_from_config(config)
    loss_class = make_loss_from_config(config)
    test_loss_fn = loss_class.create_test_loss_fn()

    def make_train_op(model_vars):
        ema: Optional[ExponentialMovingAverage] = None
        if config.ema.use_ema:
            ema = ExponentialMovingAverage(
                model_vars, config.ema.decay, update_every=config.ema.update_every
            )
        opt = make_optim_from_config(config, model_vars)
        train_loss_fn = loss_class.create_train_loss_fn(model_vars, model)
        loss_gv = create_loss_gradient(config, model_vars, train_loss_fn)
        train_vars = (
            model_vars
            + loss_gv.vars()
            + opt.vars()
            + objax.random.DEFAULT_GENERATOR.vars()
        )
        if ema is not None:
            train_vars += ema.vars()
        train_op = create_train_op(
            train_vars,
            loss_gv,
            opt,
            augment_op,
            label_augment_op,
            grad_accumulation=grad_acc > 1,
            noise=total_noise,
            effective_batch_size=effective_batch_size,
            n_augmentations=n_augmentations,
            parallel=config.general.parallel,
            ema=ema,
        )

        return train_op, train_vars

    train_op, train_vars = make_train_op(model_vars)

    epoch_time = []
    epoch_iter: Iterable
    if config.general.log_wandb:
        epoch_iter = tqdm(
            range(config.hyperparams.epochs),
            total=config.hyperparams.epochs,
            desc="Epoch",
            leave=True,
        )
    else:
        epoch_iter = range(config.hyperparams.epochs)
    for epoch, learning_rate in zip(epoch_iter, scheduler):
        cur_epoch_time = train(
            config,
            train_loader,
            train_op,
            learning_rate,
            train_vars,
            config.general.parallel,
            grad_acc,
        )
        if config.general.log_wandb:
            wandb.log({"epoch": epoch, "lr": learning_rate})
        else:
            print(f"Train Epoch: {epoch+1} \t took {cur_epoch_time} seconds")
        epoch_time.append(cur_epoch_time)
        if config.general.eval_train:
            test(
                config,
                train_loader,
                predict_op_parallel if config.general.parallel else predict_op_jit,
                test_aug,
                test_label_aug,
                model.vars(),
                config.general.parallel,
                "train",
                metrics=metric_fns,
                loss_fn=test_loss_fn,
            )
        if val_loader is not None:
            metric = test(
                config,
                val_loader,
                predict_op_parallel if config.general.parallel else predict_op_jit,
                test_aug,
                test_label_aug,
                model.vars(),
                config.general.parallel,
                "val",
                metrics=metric_fns,
                loss_fn=test_loss_fn,
            )
            scheduler.update_score(metric)
        else:
            metric = None
        if config.DP:
            epsilon = objax.privacy.dpsgd.analyze_dp(
                q=sampling_rate,
                noise_multiplier=sigma,
                steps=((len(train_loader) // batch_expansion_factor) * (epoch + 1)),
                delta=delta,
            )
            if config.general.log_wandb:
                wandb.log({"epsilon": epsilon})
            else:
                print(f"\tPrivacy: (ε = {epsilon:.2f}, δ = {delta})")
        if config.unfreeze_schedule is not None:
            model_vars = unfreeze_schedule(epoch + 1)
            train_op, train_vars = make_train_op(model_vars)
        if checkpoint is not None:
            checkpoint.save(model.vars(), idx=epoch)
        if metric is not None and stopper(metric):
            print("Early Stopping was activated -> Stopping Training")
            break

    # never do test parallel as this could emit some test samples and thus distort results
    metric = test(
        config,
        test_loader,
        predict_op_jit,
        test_aug,
        test_label_aug,
        model.vars(),
        False,
        "test",
        metrics=metric_fns,
        loss_fn=test_loss_fn,
    )
    if config.general.save_path:
        save_path = (
            config.general.save_path.parent / config.general.save_path.stem
            + identifying_model_str
            + config.general.save_path.suffix
        )
        print(f"Saving model to {config.general.save_path}")
        objax.io.save_var_collection(save_path, model.vars())
    if config.general.log_wandb:
        run.finish()
    else:
        print("Average epoch time (all epochs): ", np.average(epoch_time))
        print("Median epoch time (all epochs): ", np.median(epoch_time))
        if len(epoch_time) > 1:
            print("Average epoch time (except first): ", np.average(epoch_time[1:]))
            print("Median epoch time (except first): ", np.median(epoch_time[1:]))
        print("Total training time (excluding evaluation): ", np.sum(epoch_time))


if __name__ == "__main__":
    main()  # pylint:disable=no-value-for-parameter<|MERGE_RESOLUTION|>--- conflicted
+++ resolved
@@ -121,50 +121,17 @@
     else:
         checkpoint = None
 
-    if config.dataset.task == DatasetTask.multi_class_classification:
-        predict_lambda = lambda x: objax.functional.softmax(  # pylint:disable=unnecessary-lambda-assignment
-            model(x, training=False)
-        )
-<<<<<<< HEAD
-    opt = make_optim_from_config(config, model_vars)
-
-    match config.dataset.task:
-        case DatasetTask.classification:
-            if (
-                config.model.num_classes == 1
-            ):  # TODO: when merging dont forget to include pretrain classes case
-                predict_lambda = lambda x: objax.functional.sigmoid(  # pylint:disable=unnecessary-lambda-assignment
-                    model(x, training=False)
-                )
-            else:
-                predict_lambda = lambda x: objax.functional.softmax(  # pylint:disable=unnecessary-lambda-assignment
-                    model(x, training=False)
-                )
-        case DatasetTask.segmentation:
-            if (
-                config.loss.dice_loss_args.binary
-            ):  # assuming dice loss is used for segmentation
-                predict_lambda = lambda x: objax.functional.sigmoid(  # pylint:disable=unnecessary-lambda-assignment
-                    model(x, training=False)
-                )
-            else:
-                predict_lambda = lambda x: objax.functional.softmax(  # pylint:disable=unnecessary-lambda-assignment
-                    model(x, training=False)
-                )
-        case _:
-            predict_lambda = partial(model, training=False)
-=======
-    elif config.dataset.task == DatasetTask.binary_classification:
-        predict_lambda = lambda x: objax.functional.sigmoid(  # pylint:disable=unnecessary-lambda-assignment
-            model(x, training=False)
-        )
-    else:
-        predict_lambda = (
-            lambda x: model(  # pylint:disable=unnecessary-lambda-assignment
-                x, training=False
-            )
-        )
->>>>>>> 66eca12c
+    if config.dataset.task in (DatasetTask.classification, DatasetTask.segmentation):
+        if config.loss.binary_loss:
+            predict_lambda = lambda x: objax.functional.sigmoid(  # pylint:disable=unnecessary-lambda-assignment
+                model(x, training=False)
+            )
+        else:
+            predict_lambda = lambda x: objax.functional.softmax(  # pylint:disable=unnecessary-lambda-assignment
+                model(x, training=False)
+            )
+    else:
+        predict_lambda = partial(model, training=False)
 
     predict_op_parallel = objax.Parallel(
         predict_lambda, model.vars(), reduce=np.concatenate
@@ -382,10 +349,9 @@
         loss_fn=test_loss_fn,
     )
     if config.general.save_path:
-        save_path = (
-            config.general.save_path.parent / config.general.save_path.stem
-            + identifying_model_str
-            + config.general.save_path.suffix
+        save_path: Path = Path(config.general.save_path)
+        save_path = save_path.parent / (
+            save_path.stem + identifying_model_str + save_path.suffix
         )
         print(f"Saving model to {config.general.save_path}")
         objax.io.save_var_collection(save_path, model.vars())
