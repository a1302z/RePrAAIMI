--- conflicted
+++ resolved
@@ -144,13 +144,10 @@
     scheduler = make_scheduler_from_config(config)
     stopper = make_stopper_from_config(config)
 
-<<<<<<< HEAD
-    train_vars = model_vars + loss_gv.vars() + opt.vars()
+
+    train_vars = model_vars + loss_gv.vars() + opt.vars() + objax.random.DEFAULT_GENERATOR.vars()
     if ema is not None:
         train_vars += ema.vars()
-=======
-    train_vars = model_vars + loss_gv.vars() + opt.vars() + objax.random.DEFAULT_GENERATOR.vars()
->>>>>>> 7a8bfb9b
     train_op = create_train_op(
         train_vars,
         loss_gv,
