import os

os.environ["CUDA_VISIBLE_DEVICES"] = ""
os.environ["XLA_PYTHON_CLIENT_PREALLOCATE"] = "false"
import sys
import numpy as np
from pathlib import Path
from itertools import product

sys.path.insert(0, str(Path.cwd()))

from dptraining.models import make_complex_model_from_config
from dptraining.config.model import (
    ComplexModelName,
    ComplexConv,
    ComplexActivation,
    ComplexNormalization,
    ComplexPooling,
)
from dptraining.config.utils import get_allowed_names


<<<<<<< HEAD
def test_complex_model_options_classification():
    fake_data = np.random.randn(4, 3, 47, 47).astype(np.complex128)
    for conv, act, norm, pool, model in product(
        SUPPORTED_COMPLEX_CONV,
        SUPPORTED_COMPLEX_ACTIVATION,
        SUPPORTED_COMPLEX_NORMALIZATION,
        SUPPORTED_COMPLEX_POOLING,
        ("resnet9", "smoothnet"),
=======
def test_complex_model_options(utils):
    fake_data = np.random.randn(4, 3, 47, 47).astype(np.complex128)
    for model, conv, act, norm, pool in product(
        get_allowed_names(ComplexModelName),
        get_allowed_names(ComplexConv),
        get_allowed_names(ComplexActivation),
        get_allowed_names(ComplexNormalization),
        get_allowed_names(ComplexPooling),
>>>>>>> ac209018
    ):
        config_dict = {
            "model": {
                "complex": True,
                "name": model,
                "in_channels": 3,  # TODO: changing that to 2 breaks it
                "num_classes": 7,
                "conv": conv,
                "activation": act,
                "normalization": norm,
                "pooling": pool,
            }
        }
        config = utils.extend_base_config(config_dict)
        try:
            model = make_complex_model_from_config(config)
            pred = model(fake_data)
            assert pred.shape[1] == 7
        except Exception as e:
<<<<<<< HEAD
            raise type(e)(f"Error for conf: {conf}\n{str(e)}")


def test_complex_model_options_reconstruction():
    fake_data = np.random.randn(4, 3, 64, 64).astype(np.complex128)
    for act, model in product(
        SUPPORTED_COMPLEX_ACTIVATION,
        ("unet",),
    ):
        try:
            conf = {
                "model": {
                    "name": model,
                    "in_channels": 3,
                    "out_channels": 3,
                    "channels": 16,
                    "activation": act,
                }
            }
            model = make_complex_model_from_config(conf)
            pred = model(fake_data)
            assert all([pred.shape[i] == fake_data.shape[i] for i in range(4)])
        except Exception as e:
            raise type(e)(f"Error for conf: {conf}\n{str(e)}")
=======
            raise type(e)(f"Error for conf: {config_dict}\n{str(e)}")
>>>>>>> ac209018
<|MERGE_RESOLUTION|>--- conflicted
+++ resolved
@@ -20,25 +20,14 @@
 from dptraining.config.utils import get_allowed_names
 
 
-<<<<<<< HEAD
-def test_complex_model_options_classification():
-    fake_data = np.random.randn(4, 3, 47, 47).astype(np.complex128)
-    for conv, act, norm, pool, model in product(
-        SUPPORTED_COMPLEX_CONV,
-        SUPPORTED_COMPLEX_ACTIVATION,
-        SUPPORTED_COMPLEX_NORMALIZATION,
-        SUPPORTED_COMPLEX_POOLING,
-        ("resnet9", "smoothnet"),
-=======
 def test_complex_model_options(utils):
     fake_data = np.random.randn(4, 3, 47, 47).astype(np.complex128)
     for model, conv, act, norm, pool in product(
-        get_allowed_names(ComplexModelName),
+        (ComplexModelName.resnet9.name, ComplexModelName.smoothnet.name),
         get_allowed_names(ComplexConv),
         get_allowed_names(ComplexActivation),
         get_allowed_names(ComplexNormalization),
         get_allowed_names(ComplexPooling),
->>>>>>> ac209018
     ):
         config_dict = {
             "model": {
@@ -58,31 +47,27 @@
             pred = model(fake_data)
             assert pred.shape[1] == 7
         except Exception as e:
-<<<<<<< HEAD
-            raise type(e)(f"Error for conf: {conf}\n{str(e)}")
+            raise type(e)(f"Error for conf: {config_dict}\n{str(e)}")
 
 
-def test_complex_model_options_reconstruction():
+def test_complex_model_options_reconstruction(utils):
     fake_data = np.random.randn(4, 3, 64, 64).astype(np.complex128)
-    for act, model in product(
-        SUPPORTED_COMPLEX_ACTIVATION,
-        ("unet",),
-    ):
-        try:
-            conf = {
-                "model": {
-                    "name": model,
-                    "in_channels": 3,
+    for act in get_allowed_names(ComplexActivation):
+        config_dict = {
+            "model": {
+                "name": ComplexModelName.unet.name,
+                "in_channels": 3,
+                "activation": act,
+                "extra_args": {
                     "out_channels": 3,
                     "channels": 16,
-                    "activation": act,
-                }
+                },
             }
-            model = make_complex_model_from_config(conf)
+        }
+        config = utils.extend_base_config(config_dict)
+        try:
+            model = make_complex_model_from_config(config)
             pred = model(fake_data)
             assert all([pred.shape[i] == fake_data.shape[i] for i in range(4)])
         except Exception as e:
-            raise type(e)(f"Error for conf: {conf}\n{str(e)}")
-=======
-            raise type(e)(f"Error for conf: {config_dict}\n{str(e)}")
->>>>>>> ac209018
+            raise type(e)(f"Error for conf: {config_dict}\n{str(e)}")