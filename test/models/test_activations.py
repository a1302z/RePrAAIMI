--- conflicted
+++ resolved
@@ -18,39 +18,23 @@
 
 def test_relu(utils):
     config = utils.extend_base_config({"model": {"activation": "relu"}})
-<<<<<<< HEAD
-    f = make_real_activation_from_config(config)
-=======
-    f = make_activation_from_config(config.model)
->>>>>>> 66eca12c
+    f = make_real_activation_from_config(config.model)
     put_data_in_it(f)
 
 
 def test_selu(utils):
     config = utils.extend_base_config({"model": {"activation": "selu"}})
-<<<<<<< HEAD
-    f = make_real_activation_from_config(config)
-=======
-    f = make_activation_from_config(config.model)
->>>>>>> 66eca12c
+    f = make_real_activation_from_config(config.model)
     put_data_in_it(f)
 
 
 def test_leakyrelu(utils):
     config = utils.extend_base_config({"model": {"activation": "leakyrelu"}})
-<<<<<<< HEAD
-    f = make_real_activation_from_config(config)
-=======
-    f = make_activation_from_config(config.model)
->>>>>>> 66eca12c
+    f = make_real_activation_from_config(config.model)
     put_data_in_it(f)
 
 
 def test_mish(utils):
     config = utils.extend_base_config({"model": {"activation": "mish"}})
-<<<<<<< HEAD
-    f = make_real_activation_from_config(config)
-=======
-    f = make_activation_from_config(config.model)
->>>>>>> 66eca12c
+    f = make_real_activation_from_config(config.model)
     put_data_in_it(f)